{
<<<<<<< HEAD
  "extends": "airbnb",
  "env": {
    "es6": true,
    "mocha": true,
    "node": true
=======
  "parserOptions": {
    "ecmaVersion": 7,
    "sourceType": "script"
  },
  "extends": [
    "airbnb",
    "prettier"
  ],
  "parser": "babel-eslint",
  "env": {
    "es6": true
>>>>>>> cee23d41
  },
  "rules": {
    "comma-dangle": ["error", {"arrays": "always-multiline", "objects": "always-multiline", "imports": "always-multiline", "exports": "always-multiline", "functions": "never"}],
    "func-names": ["off", "never"],
    "global-require": ["off"],
    "max-len": ["error", {"code": 160, "ignoreComments": true}],
    "no-mixed-operators": ["error", {"allowSamePrecedence": true}],
    "no-multi-assign": ["off"],
    "no-param-reassign": ["off"],
    "no-path-concat": ["off"],
    "no-plusplus": ["off"],
    "no-prototype-builtins": ["off"],
    "no-trailing-spaces": ["error", { "skipBlankLines": true }],
    "no-underscore-dangle": ["error", { "allowAfterThis": true, "allowAfterSuper": true }],
    "no-use-before-define": ["error", { "variables": false, "classes": false, "functions": false }],
    "object-property-newline": ["off", { "allowMultiplePropertiesPerLine": true }],
    "prefer-destructuring": ["warn"],
    "prefer-rest-params": ["off"],
    "quotes": ["error", "single"],
    "semi": ["error", "always"],
    "space-before-function-paren": ["error", "never"],
    "strict": ["off"]
  }
}<|MERGE_RESOLUTION|>--- conflicted
+++ resolved
@@ -1,11 +1,4 @@
 {
-<<<<<<< HEAD
-  "extends": "airbnb",
-  "env": {
-    "es6": true,
-    "mocha": true,
-    "node": true
-=======
   "parserOptions": {
     "ecmaVersion": 7,
     "sourceType": "script"
@@ -16,8 +9,9 @@
   ],
   "parser": "babel-eslint",
   "env": {
-    "es6": true
->>>>>>> cee23d41
+    "es6": true,
+    "mocha": true,
+    "node": true
   },
   "rules": {
     "comma-dangle": ["error", {"arrays": "always-multiline", "objects": "always-multiline", "imports": "always-multiline", "exports": "always-multiline", "functions": "never"}],
