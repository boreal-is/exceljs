{
  "extends": "airbnb",
  "rules": {
    "func-names": ["off", "never"],
    "linebreak-style": ["off"],
    "arrow-parens": ["off"],
    "no-prototype-builtins": ["off"],
    "no-var": ["off"],
<<<<<<< HEAD
    "no-restricted-syntax": ["off"],
=======
    "one-var": ["off"],
    "one-var-declaration-per-line": ["off"],
    "no-prototype-builtins": ["off"],
    "arrow-parens": ["off"],
    "quote-props": ["off"],
    "no-use-before-define": ["off"],
    "no-underscore-dangle": ["off"],
>>>>>>> 1d427245
    "vars-on-top": ["off"],
    "no-param-reassign": ["off"],
    "prefer-arrow-callback": ["off"],
    "comma-dangle": ["off"],
    "eol-last": ["off"],
    "strict": ["off"],
    "indent": ["off"],
    "no-multi-assign": ["off"],
    "object-shorthand": ["off"],
    "prefer-template": ["off"],
    "object-curly-spacing": ["off"],
    "no-plusplus": ["off"],
    "no-unused-expressions": ["off"],
    "no-trailing-spaces": ["error", { "skipBlankLines": true }],
    "global-require": ["off"],
    "no-sparse-arrays": ["off"],
    "comma-spacing": ["off"],
    "brace-style": ["off"],
    "space-before-function-paren": ["off"],
    "no-unused-vars": ["off"],
    "key-spacing": ["off"],
    "object-property-newline": ["off"],
    "block-spacing": ["off"],
    "consistent-return": ["off"],
    "keyword-spacing": ["off"],
    "semi": ["off"],
    "no-path-concat": ["off"],
    "prefer-rest-params": ["off"],
    "no-underscore-dangle": ["off"],
    "dot-notation": ["off"],
    "no-use-before-define": ["off"],
    "no-empty-function": ["off"],
    "one-var": ["off"],
    "radix": ["off"],
    "no-empty": ["off"],
    "no-mixed-operators": ["off"],
    "no-control-regex": ["off"],
    "one-var-declaration-per-line": ["off"],
    "max-len": [1, 160, 2, {"ignoreComments": true}]
  }
}<|MERGE_RESOLUTION|>--- conflicted
+++ resolved
@@ -3,12 +3,7 @@
   "rules": {
     "func-names": ["off", "never"],
     "linebreak-style": ["off"],
-    "arrow-parens": ["off"],
-    "no-prototype-builtins": ["off"],
     "no-var": ["off"],
-<<<<<<< HEAD
-    "no-restricted-syntax": ["off"],
-=======
     "one-var": ["off"],
     "one-var-declaration-per-line": ["off"],
     "no-prototype-builtins": ["off"],
@@ -16,7 +11,6 @@
     "quote-props": ["off"],
     "no-use-before-define": ["off"],
     "no-underscore-dangle": ["off"],
->>>>>>> 1d427245
     "vars-on-top": ["off"],
     "no-param-reassign": ["off"],
     "prefer-arrow-callback": ["off"],
@@ -45,16 +39,10 @@
     "semi": ["off"],
     "no-path-concat": ["off"],
     "prefer-rest-params": ["off"],
-    "no-underscore-dangle": ["off"],
-    "dot-notation": ["off"],
-    "no-use-before-define": ["off"],
-    "no-empty-function": ["off"],
-    "one-var": ["off"],
-    "radix": ["off"],
-    "no-empty": ["off"],
-    "no-mixed-operators": ["off"],
-    "no-control-regex": ["off"],
-    "one-var-declaration-per-line": ["off"],
     "max-len": [1, 160, 2, {"ignoreComments": true}]
+  },
+  "globals": {
+    "describe": true,
+    "it": true
   }
 }