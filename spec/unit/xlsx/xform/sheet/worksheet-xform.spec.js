--- conflicted
+++ resolved
@@ -1,10 +1,7 @@
 'use strict';
 
 var fs = require('fs');
-<<<<<<< HEAD
-=======
 
->>>>>>> 1d427245
 var chai = require('chai');
 
 var Enums = require('../../../../../lib/doc/enums');
@@ -30,15 +27,9 @@
   getStyleModel: function(id) {
     switch(id) {
       case 1:
-<<<<<<< HEAD
         return {numFmt: 'mm-dd-yy' };
       case 2:
         return {font: {underline: true, size: 11, color: { theme: 10}, name: 'Calibri', family: 2, scheme: 'minor'}};
-=======
-        return {'numFmt': 'mm-dd-yy' };
-      case 2:
-        return {'font': {'underline': true, 'size': 11, 'color': {'theme':10}, 'name': 'Calibri', 'family': 2, 'scheme': 'minor'} };
->>>>>>> 1d427245
       default:
         return null;
     }
@@ -46,18 +37,7 @@
 };
 
 var fakeHyperlinkMap = {
-<<<<<<< HEAD
   B6: 'https://www.npmjs.com/package/exceljs'
-=======
-  getHyperlink: function(address) {
-    switch(address) {
-      case 'B6':
-        return 'https://www.npmjs.com/package/exceljs';
-      default:
-        break;
-    }
-  }
->>>>>>> 1d427245
 };
 
 function fixDate(model) {
