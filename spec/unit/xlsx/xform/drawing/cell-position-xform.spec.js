'use strict';

<<<<<<< HEAD
var CellPositionXform = require('../../../../../lib/xlsx/xform/drawing/cell-position-xform');
var Anchor = require('../../../../../lib/doc/anchor');
var testXformHelper = require('./../test-xform-helper');
=======
const CellPositionXform = require('../../../../../lib/xlsx/xform/drawing/cell-position-xform');
const testXformHelper = require('./../test-xform-helper');
>>>>>>> cee23d41

const expectations = [
  {
    title: 'integers',
<<<<<<< HEAD
    create: function() { return new CellPositionXform({tag: 'xdr:from'}); },
    preparedModel: new Anchor({ row: 5, col: 7 }),
    xml: '<xdr:from><xdr:col>7</xdr:col><xdr:colOff>0</xdr:colOff><xdr:row>5</xdr:row><xdr:rowOff>0</xdr:rowOff></xdr:from>',
    parsedModel:new Anchor({ row: 5, col: 7 }),
    tests: ['render', 'renderIn', 'parse']
  },
  {
    title: 'halves',
    create: function() { return new CellPositionXform({tag: 'xdr:to'}); },
    preparedModel: new Anchor({ row: 5.5, col: 7.5 }),
    xml: '<xdr:to><xdr:col>7</xdr:col><xdr:colOff>320000</xdr:colOff><xdr:row>5</xdr:row><xdr:rowOff>90000</xdr:rowOff></xdr:to>',
    parsedModel: new Anchor({ row: 5.5, col: 7.5 }),
    tests: ['render', 'renderIn', 'parse']
  }
=======
    create() {
      return new CellPositionXform({ tag: 'xdr:from' });
    },
    preparedModel: { row: 5, col: 7 },
    xml:
      '<xdr:from><xdr:col>7</xdr:col><xdr:colOff>0</xdr:colOff><xdr:row>5</xdr:row><xdr:rowOff>0</xdr:rowOff></xdr:from>',
    parsedModel: { row: 5, col: 7 },
    tests: ['render', 'renderIn', 'parse'],
  },
  {
    title: 'halves',
    create() {
      return new CellPositionXform({ tag: 'xdr:to' });
    },
    preparedModel: { row: 5.5, col: 7.5 },
    xml:
      '<xdr:to><xdr:col>7</xdr:col><xdr:colOff>320000</xdr:colOff><xdr:row>5</xdr:row><xdr:rowOff>90000</xdr:rowOff></xdr:to>',
    parsedModel: { row: 5.5, col: 7.5 },
    tests: ['render', 'renderIn', 'parse'],
  },
>>>>>>> cee23d41
];

describe('CellPositionXform', () => {
  testXformHelper(expectations);
});<|MERGE_RESOLUTION|>--- conflicted
+++ resolved
@@ -1,18 +1,12 @@
 'use strict';
 
-<<<<<<< HEAD
-var CellPositionXform = require('../../../../../lib/xlsx/xform/drawing/cell-position-xform');
-var Anchor = require('../../../../../lib/doc/anchor');
-var testXformHelper = require('./../test-xform-helper');
-=======
 const CellPositionXform = require('../../../../../lib/xlsx/xform/drawing/cell-position-xform');
+const Anchor = require('../../../../../lib/doc/anchor');
 const testXformHelper = require('./../test-xform-helper');
->>>>>>> cee23d41
 
 const expectations = [
   {
     title: 'integers',
-<<<<<<< HEAD
     create: function() { return new CellPositionXform({tag: 'xdr:from'}); },
     preparedModel: new Anchor({ row: 5, col: 7 }),
     xml: '<xdr:from><xdr:col>7</xdr:col><xdr:colOff>0</xdr:colOff><xdr:row>5</xdr:row><xdr:rowOff>0</xdr:rowOff></xdr:from>',
@@ -26,29 +20,7 @@
     xml: '<xdr:to><xdr:col>7</xdr:col><xdr:colOff>320000</xdr:colOff><xdr:row>5</xdr:row><xdr:rowOff>90000</xdr:rowOff></xdr:to>',
     parsedModel: new Anchor({ row: 5.5, col: 7.5 }),
     tests: ['render', 'renderIn', 'parse']
-  }
-=======
-    create() {
-      return new CellPositionXform({ tag: 'xdr:from' });
-    },
-    preparedModel: { row: 5, col: 7 },
-    xml:
-      '<xdr:from><xdr:col>7</xdr:col><xdr:colOff>0</xdr:colOff><xdr:row>5</xdr:row><xdr:rowOff>0</xdr:rowOff></xdr:from>',
-    parsedModel: { row: 5, col: 7 },
-    tests: ['render', 'renderIn', 'parse'],
   },
-  {
-    title: 'halves',
-    create() {
-      return new CellPositionXform({ tag: 'xdr:to' });
-    },
-    preparedModel: { row: 5.5, col: 7.5 },
-    xml:
-      '<xdr:to><xdr:col>7</xdr:col><xdr:colOff>320000</xdr:colOff><xdr:row>5</xdr:row><xdr:rowOff>90000</xdr:rowOff></xdr:to>',
-    parsedModel: { row: 5.5, col: 7.5 },
-    tests: ['render', 'renderIn', 'parse'],
-  },
->>>>>>> cee23d41
 ];
 
 describe('CellPositionXform', () => {
