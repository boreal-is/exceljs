--- conflicted
+++ resolved
@@ -17,23 +17,14 @@
 const expectations = [
   {
     title: 'Drawing 1',
-<<<<<<< HEAD
-    create: function() { return new DrawingXform({tag: 'xdr:from'}); },
-    initialModel: require('./data/drawing.1.0.js'),
-    preparedModel: require('./data/drawing.1.1.js'),
-    xml: fs.readFileSync(__dirname + '/data/drawing.1.2.xml').toString(),
-    parsedModel: require('./data/drawing.1.3.js'),
-    reconciledModel: require('./data/drawing.1.4.js'),
-=======
     create() {
       return new DrawingXform({ tag: 'xdr:from' });
     },
-    initialModel: require('./data/drawing.1.0.json'),
-    preparedModel: require('./data/drawing.1.1.json'),
+    initialModel: require('./data/drawing.1.0.js'),
+    preparedModel: require('./data/drawing.1.1.js'),
     xml: fs.readFileSync(`${__dirname}/data/drawing.1.2.xml`).toString(),
-    parsedModel: require('./data/drawing.1.3.json'),
-    reconciledModel: require('./data/drawing.1.4.json'),
->>>>>>> cee23d41
+    parsedModel: require('./data/drawing.1.3.js'),
+    reconciledModel: require('./data/drawing.1.4.js'),
     tests: ['prepare', 'render', 'renderIn', 'parse', 'reconcile'],
     options,
   },
