--- conflicted
+++ resolved
@@ -2,10 +2,6 @@
 
 var _ = require('../../../lib/utils/under-dash');
 var Excel = require('../../../excel');
-<<<<<<< HEAD
-=======
-var Dimensions = require('../../../lib/doc/range');
->>>>>>> 1d427245
 var testUtils = require('../../utils/index');
 
 describe('Worksheet', function() {
@@ -323,21 +319,13 @@
       });
     });
 
-<<<<<<< HEAD
-    describe('Splice', function () {
-=======
     describe('Splice', function() {
->>>>>>> 1d427245
       var options = {
         checkBadAlignments: false,
         checkSheetProperties: false,
         checkViews: false
       };
-<<<<<<< HEAD
-      describe('Rows', function () {
-=======
       describe('Rows', function() {
->>>>>>> 1d427245
         it('Remove only', function() {
           var wb = new Excel.Workbook();
           testUtils.createTestBook(wb, 'xlsx', ['splice.rows.removeOnly'], options);
@@ -359,11 +347,7 @@
           testUtils.checkTestBook(wb, 'xlsx', ['splice.rows.insertMore'], options);
         });
       });
-<<<<<<< HEAD
-      describe('Columns', function () {
-=======
       describe('Columns', function() {
->>>>>>> 1d427245
         it('splices columns', function() {
           var wb = new Excel.Workbook();
           testUtils.createTestBook(wb, 'xlsx', ['splice.columns.removeOnly'], options);
