var expect = require('chai').expect;

var Enums = require('../../../lib/doc/enums');
var createSheetMock = require('../../utils/index').createSheetMock;

describe('Row', function() {
  it('stores cells', function() {
    var sheet = createSheetMock();
    sheet.addColumn(1, {key: 'name'});

    var row1 = sheet.getRow(1);
    expect(row1.number).to.equal(1);
    expect(row1.hasValues).to.not.be.ok;

    var a1 = row1.getCell(1);
    expect(a1.address).to.equal('A1');
    expect(a1.type).to.equal(Enums.ValueType.Null);
    expect(row1.hasValues).to.not.be.ok;

    expect(row1.getCell('A')).to.equal(a1);
    expect(row1.getCell('name')).to.equal(a1);

    a1.value = 5;
    expect(a1.type).to.equal(Enums.ValueType.Number);
    expect(row1.hasValues).to.be.ok;

    var b1 = row1.getCell(2);
    expect(b1.address).to.equal('B1');
    expect(b1.type).to.equal(Enums.ValueType.Null);
    expect(a1.type).to.equal(Enums.ValueType.Number);

    b1.value = 'Hello, World!';
    var d1 = row1.getCell(4);
    d1.value = { hyperlink:'http://www.hyperlink.com', text: 'www.hyperlink.com' };

    var values = [,5,'Hello, World!',,{hyperlink:'http://www.hyperlink.com', text: 'www.hyperlink.com'}];
    expect(row1.values).to.deep.equal(values);
    expect(row1.dimensions).to.deep.equal({min:1,max:4});

    var count = 0;
    row1.eachCell(function(cell, colNumber) {
      expect(cell.type).to.not.equal(Enums.ValueType.Null);
      switch(cell.type) {
        case Enums.ValueType.Hyperlink:
          expect(cell.value).to.deep.equal(values[colNumber]);
          break;
        default:
          expect(cell.value).to.equal(values[colNumber]);
          break;
      }
      count++;
    });
<<<<<<< HEAD
    expect(count).to.equal(3); // eachCell should just cover non-null cells
=======

    // eachCell should just cover non-null cells
    expect(count).to.equal(3);
>>>>>>> 1d427245

    var row2 = sheet.getRow(2);
    expect(row2.dimensions).to.be.null;
  });

  it('stores values by whole row', function() {
    var sheet = createSheetMock();
    sheet.addColumn(1, {key:'id'});
    sheet.addColumn(2, {key:'name'});
    sheet.addColumn(3, {key:'dob'});

    var now = new Date();

    var row1 = sheet.getRow(1);

    // set values by contiguous array
    row1.values = [5, 'Hello, World!', null];
    expect(row1.getCell(1).value).to.equal(5);
    expect(row1.getCell(2).value).to.equal('Hello, World!');
    expect(row1.getCell(3).value).to.be.null;
    expect(row1.values).to.deep.equal([, 5, 'Hello, World!']);

    // set values by sparse array
    var values = [];
    values[1] = 7;
    values[3] = 'Not Null!';
    values[5] = now;
    row1.values = values;
    expect(row1.getCell(1).value).to.equal(7);
    expect(row1.getCell(2).value).to.be.null;
    expect(row1.getCell(3).value).to.equal('Not Null!');
    expect(row1.getCell(5).type).to.equal(Enums.ValueType.Date);
    expect(row1.values).to.deep.equal([, 7, , 'Not Null!', , now]);

    // set values by object
    row1.values = {
      id: 9,
      name: 'Dobbie',
      dob: now
    };
    expect(row1.getCell(1).value).to.equal(9);
    expect(row1.getCell(2).value).to.equal('Dobbie');
    expect(row1.getCell(3).type).to.equal(Enums.ValueType.Date);
    expect(row1.getCell(5).value).to.be.null;
    expect(row1.values).to.deep.equal([, 9, 'Dobbie', now]);
  });

  describe('Splice', function() {
    it('remove only', function() {
      var sheet = createSheetMock();
      var row = sheet.getRow(1);

      row.getCell(2).value = 2;
      row.getCell(3).value = 3;
      row.getCell(5).value = 5;
      row.getCell(7).value = 7;
      row.getCell(11).value = 'eleven';
      row.getCell(13).value = 13;

      row.splice(3,3);
      expect(row.getCell(2).value).to.equal(2);
      expect(row.getCell(2).type).to.equal(Enums.ValueType.Number);
      expect(row.getCell(2).address).to.equal('B1');
      expect(row.getCell(4).value).to.equal(7);
      expect(row.getCell(4).type).to.equal(Enums.ValueType.Number);
      expect(row.getCell(4).address).to.equal('D1');
      expect(row.getCell(8).value).to.equal('eleven');
      expect(row.getCell(8).type).to.equal(Enums.ValueType.String);
      expect(row.getCell(8).address).to.equal('H1');
    });

    it('remove and insert fewer', function() {
      var sheet = createSheetMock();
      var row = sheet.getRow(1);
      row.values = [1,2,3,4,5,6,7,8];
      row.splice(4,3,'four','five');
      expect(row.values).to.deep.equal([,1,2,3,'four', 'five', 7, 8]);
    });

    it('remove and insert replacements', function() {
      var sheet = createSheetMock();
      var row = sheet.getRow(1);
      row.values = [1,2,3,4,5,6,7,8];
      row.splice(4,3,'four','five','six');
      expect(row.values).to.deep.equal([,1,2,3,'four', 'five', 'six', 7, 8]);
    });

    it('remove and insert more', function() {
      var sheet = createSheetMock();
      var row = sheet.getRow(1);
      row.values = [1,2,3,4,5,6,7,8];
      row.splice(4,3,'four','five','six','six and a half');
      expect(row.values).to.deep.equal([,1,2,3,'four', 'five', 'six', 'six and a half', 7, 8]);
    });
  });

  it('iterates over cells', function() {
    var sheet = createSheetMock();
    var row1 = sheet.getRow(1);

    row1.getCell(1).value = 1;
    row1.getCell(2).value = 2;
    row1.getCell(4).value = 4;
    row1.getCell(6).value = 6;
    row1.eachCell(function(cell, colNumber) {
      expect(colNumber).to.not.equal(3);
      expect(colNumber).to.not.equal(5);
      expect(cell.value).to.equal(colNumber);
    });

    var count = 1;
    row1.eachCell({includeEmpty: true}, function(cell, colNumber) {
      expect(colNumber).to.equal(count++);
    });
    expect(count).to.equal(7);
  });

  it('builds a model', function() {
    var sheet = createSheetMock();
    var row1 = sheet.getRow(1);
    row1.getCell(1).value = 5;
    row1.getCell(2).value = 'Hello, World!';
    row1.getCell(4).value = { hyperlink:'http://www.hyperlink.com', text: 'www.hyperlink.com' };
    row1.getCell(5).value = null;
    row1.height = 50;

    expect(row1.model).to.deep.equal({
      cells:[
        {address:'A1',type:Enums.ValueType.Number,value:5,style:{}},
        {address:'B1',type:Enums.ValueType.String,value:'Hello, World!',style:{}},
        {address:'D1',type:Enums.ValueType.Hyperlink,text:'www.hyperlink.com',hyperlink:'http://www.hyperlink.com',style:{}},
        {address:'E1',type:Enums.ValueType.Null,style:{}}
      ],
      number: 1,
      min: 1,
      max: 5,
      height: 50,
      hidden: false,
      style: {},
      outlineLevel: 0,
      collapsed: false
    });

    var row2 = sheet.getRow(2);
    expect(row2.model).to.be.null;

    var row3 = sheet.getRow(3);
    row3.getCell(1).value = 5;
    row3.outlineLevel = 1;
    expect(row3.model).to.deep.equal({
      cells:[{address:'A3',type:Enums.ValueType.Number,value:5,style:{}}],
      number: 3,
      min: 1,
      max: 1,
      height: undefined,
      hidden: false,
      style: {},
      outlineLevel: 1,
      collapsed: true
    })
  });

  it('builds from model', function() {
    var sheet = createSheetMock();
    var row1 = sheet.getRow(1);
    row1.model = {
      cells:[
        {address:'A1',type:Enums.ValueType.Number,value:5},
        {address:'B1',type:Enums.ValueType.String,value:'Hello, World!'},
        {address:'D1',type:Enums.ValueType.Hyperlink,text:'www.hyperlink.com',hyperlink:'http://www.hyperlink.com'}
      ],
      number: 1,
      min: 1,
      max: 4,
      height: 32.5
    };

    expect(row1.dimensions).to.deep.equal({min:1,max:4});
    expect(row1.values).to.deep.equal([,5,'Hello, World!', , {hyperlink:'http://www.hyperlink.com', text: 'www.hyperlink.com'}]);
    expect(row1.getCell(1).type).to.equal(Enums.ValueType.Number);
    expect(row1.getCell(1).value).to.equal(5);
    expect(row1.getCell(2).type).to.equal(Enums.ValueType.String);
    expect(row1.getCell(2).value).to.equal('Hello, World!');
    expect(row1.getCell(4).type).to.equal(Enums.ValueType.Hyperlink);
    expect(row1.getCell(4).value).to.deep.equal({hyperlink:'http://www.hyperlink.com', text: 'www.hyperlink.com'});
    expect(row1.getCell(5).type).to.equal(Enums.ValueType.Null);
    expect(row1.height - 32.5).to.be.below(0.00000001);
  });

  it('counts cells', function() {
    var sheet = createSheetMock();
    var row1 = sheet.getRow(1);

    row1.getCell(1).value = 'one';
    row1.getCell(2).value = 'two';
    row1.getCell(4).value = 'four';
    row1.getCell(5).value = 'five';

    expect(row1.cellCount).to.equal(5);
    expect(row1.actualCellCount).to.equal(4);
  });
});<|MERGE_RESOLUTION|>--- conflicted
+++ resolved
@@ -50,13 +50,9 @@
       }
       count++;
     });
-<<<<<<< HEAD
-    expect(count).to.equal(3); // eachCell should just cover non-null cells
-=======
 
     // eachCell should just cover non-null cells
     expect(count).to.equal(3);
->>>>>>> 1d427245
 
     var row2 = sheet.getRow(2);
     expect(row2.dimensions).to.be.null;
