'use strict';

var chai = require('chai');
<<<<<<< HEAD
=======

>>>>>>> 1d427245
var stream = require('stream');
var verquire = require('../utils/verquire');
var testUtils = require('./../utils/index');

<<<<<<< HEAD
=======
var Excel = verquire('excel');

>>>>>>> 1d427245
var expect = chai.expect;
chai.use(require('chai-datetime'));

var TEST_XLSX_FILE_NAME = './spec/out/wb.test.xlsx';
// var TEST_CSV_FILE_NAME = './spec/out/wb.test.csv';

// =============================================================================
// Sample Data
var richTextSample = require('./data/rich-text-sample');
var richTextSampleA1 = require('./data/rich-text-sample-a1.json');

// =============================================================================
// Tests

describe('Workbook', function() {
  describe('Styles', function() {
    it('row styles and columns properly', function() {
      var wb = new Excel.Workbook();
      var ws = wb.addWorksheet('blort');

      ws.columns = [
        { header: 'A1', width: 10 },
        { header: 'B1', width: 20, style: { font: testUtils.styles.fonts.comicSansUdB16, alignment: testUtils.styles.alignments[1].alignment } },
        { header: 'C1', width: 30 }
      ];

      ws.getRow(2).font = testUtils.styles.fonts.broadwayRedOutline20;

      ws.getCell('A2').value = 'A2';
      ws.getCell('B2').value = 'B2';
      ws.getCell('C2').value = 'C2';
      ws.getCell('A3').value = 'A3';
      ws.getCell('B3').value = 'B3';
      ws.getCell('C3').value = 'C3';

      return wb.xlsx.writeFile(TEST_XLSX_FILE_NAME)
        .then(function() {
          var wb2 = new Excel.Workbook();
          return wb2.xlsx.readFile(TEST_XLSX_FILE_NAME);
        })
        .then(function(wb2) {
          var ws2 = wb2.getWorksheet('blort');
          ['A1', 'B1', 'C1', 'A2', 'B2', 'C2', 'A3', 'B3', 'C3'].forEach(function(address) {
            expect(ws2.getCell(address).value).to.equal(address);
          });
          expect(ws2.getCell('B1').font).to.deep.equal(testUtils.styles.fonts.comicSansUdB16);
          expect(ws2.getCell('B1').alignment).to.deep.equal(testUtils.styles.alignments[1].alignment);
          expect(ws2.getCell('A2').font).to.deep.equal(testUtils.styles.fonts.broadwayRedOutline20);
          expect(ws2.getCell('B2').font).to.deep.equal(testUtils.styles.fonts.broadwayRedOutline20);
          expect(ws2.getCell('C2').font).to.deep.equal(testUtils.styles.fonts.broadwayRedOutline20);
          expect(ws2.getCell('B3').font).to.deep.equal(testUtils.styles.fonts.comicSansUdB16);
          expect(ws2.getCell('B3').alignment).to.deep.equal(testUtils.styles.alignments[1].alignment);

          expect(ws2.getColumn(2).font).to.deep.equal(testUtils.styles.fonts.comicSansUdB16);
          expect(ws2.getColumn(2).alignment).to.deep.equal(testUtils.styles.alignments[1].alignment);

          expect(ws2.getRow(2).font).to.deep.equal(testUtils.styles.fonts.broadwayRedOutline20);
        });
    });

    it('in-cell formats properly in xlsx file', function() {
      // Stream from input string
      var testData = new Buffer(richTextSample, 'base64');

      // Initiate the source
      var bufferStream = new stream.PassThrough();

      // Write your buffer
      bufferStream.write(testData);
      bufferStream.end();

      var wb = new Excel.Workbook();
      return wb.xlsx.read(bufferStream)
          .then(function () {
            var ws = wb.worksheets[0];
            expect(ws.getCell('A1').value).to.deep.equal(richTextSampleA1);
            expect(ws.getCell('A1').text).to.equal(ws.getCell('A2').value);
          });
    });

    it('null cells retain style', function() {
      var wb = new Excel.Workbook();
      var ws = wb.addWorksheet('blort');

      // one value here
      ws.getCell('B2').value = 'hello';

      // style here
      ws.getCell('B4').fill = testUtils.styles.fills.redDarkVertical;
      ws.getCell('B4').font = testUtils.styles.fonts.broadwayRedOutline20;

      return wb.xlsx.writeFile(TEST_XLSX_FILE_NAME)
        .then(function() {
          var wb2 = new Excel.Workbook();
          return wb2.xlsx.readFile(TEST_XLSX_FILE_NAME);
        })
        .then(function(wb2) {
          var ws2 = wb2.getWorksheet('blort');

          expect(ws2.getCell('B4').fill).to.deep.equal(testUtils.styles.fills.redDarkVertical);
          expect(ws2.getCell('B4').font).to.deep.equal(testUtils.styles.fonts.broadwayRedOutline20);
        });
    });

    it('sets row styles', function() {
      var wb = new Excel.Workbook();
      var ws = wb.addWorksheet('basket');

      ws.getCell('A1').value = 5;
      ws.getCell('A1').numFmt = testUtils.styles.numFmts.numFmt1;
      ws.getCell('A1').font = testUtils.styles.fonts.arialBlackUI14;

      ws.getCell('C1').value = 'Hello, World!';
      ws.getCell('C1').alignment = testUtils.styles.namedAlignments.bottomRight;
      ws.getCell('C1').border = testUtils.styles.borders.doubleRed;
      ws.getCell('C1').fill = testUtils.styles.fills.redDarkVertical;

      ws.getRow(1).numFmt = testUtils.styles.numFmts.numFmt2;
      ws.getRow(1).font = testUtils.styles.fonts.comicSansUdB16;
      ws.getRow(1).alignment = testUtils.styles.namedAlignments.middleCentre;
      ws.getRow(1).border = testUtils.styles.borders.thin;
      ws.getRow(1).fill = testUtils.styles.fills.redGreenDarkTrellis;

      expect(ws.getCell('A1').numFmt).to.equal(testUtils.styles.numFmts.numFmt2);
      expect(ws.getCell('A1').font).to.deep.equal(testUtils.styles.fonts.comicSansUdB16);
      expect(ws.getCell('A1').alignment).to.deep.equal(testUtils.styles.namedAlignments.middleCentre);
      expect(ws.getCell('A1').border).to.deep.equal(testUtils.styles.borders.thin);
      expect(ws.getCell('A1').fill).to.deep.equal(testUtils.styles.fills.redGreenDarkTrellis);

      expect(ws.findCell('B1')).to.be.undefined;

      expect(ws.getCell('C1').numFmt).to.equal(testUtils.styles.numFmts.numFmt2);
      expect(ws.getCell('C1').font).to.deep.equal(testUtils.styles.fonts.comicSansUdB16);
      expect(ws.getCell('C1').alignment).to.deep.equal(testUtils.styles.namedAlignments.middleCentre);
      expect(ws.getCell('C1').border).to.deep.equal(testUtils.styles.borders.thin);
      expect(ws.getCell('C1').fill).to.deep.equal(testUtils.styles.fills.redGreenDarkTrellis);

      // when we 'get' the previously null cell, it should inherit the row styles
      expect(ws.getCell('B1').numFmt).to.equal(testUtils.styles.numFmts.numFmt2);
      expect(ws.getCell('B1').font).to.deep.equal(testUtils.styles.fonts.comicSansUdB16);
      expect(ws.getCell('B1').alignment).to.deep.equal(testUtils.styles.namedAlignments.middleCentre);
      expect(ws.getCell('B1').border).to.deep.equal(testUtils.styles.borders.thin);
      expect(ws.getCell('B1').fill).to.deep.equal(testUtils.styles.fills.redGreenDarkTrellis);
    });

    it('sets col styles', function() {
      var wb = new Excel.Workbook();
      var ws = wb.addWorksheet('basket');

      ws.getCell('A1').value = 5;
      ws.getCell('A1').numFmt = testUtils.styles.numFmts.numFmt1;
      ws.getCell('A1').font = testUtils.styles.fonts.arialBlackUI14;

      ws.getCell('A3').value = 'Hello, World!';
      ws.getCell('A3').alignment = testUtils.styles.namedAlignments.bottomRight;
      ws.getCell('A3').border = testUtils.styles.borders.doubleRed;
      ws.getCell('A3').fill = testUtils.styles.fills.redDarkVertical;

      ws.getColumn('A').numFmt = testUtils.styles.numFmts.numFmt2;
      ws.getColumn('A').font = testUtils.styles.fonts.comicSansUdB16;
      ws.getColumn('A').alignment = testUtils.styles.namedAlignments.middleCentre;
      ws.getColumn('A').border = testUtils.styles.borders.thin;
      ws.getColumn('A').fill = testUtils.styles.fills.redGreenDarkTrellis;

      expect(ws.getCell('A1').numFmt).to.equal(testUtils.styles.numFmts.numFmt2);
      expect(ws.getCell('A1').font).to.deep.equal(testUtils.styles.fonts.comicSansUdB16);
      expect(ws.getCell('A1').alignment).to.deep.equal(testUtils.styles.namedAlignments.middleCentre);
      expect(ws.getCell('A1').border).to.deep.equal(testUtils.styles.borders.thin);
      expect(ws.getCell('A1').fill).to.deep.equal(testUtils.styles.fills.redGreenDarkTrellis);

      expect(ws.findRow(2)).to.be.undefined;

      expect(ws.getCell('A3').numFmt).to.equal(testUtils.styles.numFmts.numFmt2);
      expect(ws.getCell('A3').font).to.deep.equal(testUtils.styles.fonts.comicSansUdB16);
      expect(ws.getCell('A3').alignment).to.deep.equal(testUtils.styles.namedAlignments.middleCentre);
      expect(ws.getCell('A3').border).to.deep.equal(testUtils.styles.borders.thin);
      expect(ws.getCell('A3').fill).to.deep.equal(testUtils.styles.fills.redGreenDarkTrellis);

      // when we 'get' the previously null cell, it should inherit the column styles
      expect(ws.getCell('A2').numFmt).to.equal(testUtils.styles.numFmts.numFmt2);
      expect(ws.getCell('A2').font).to.deep.equal(testUtils.styles.fonts.comicSansUdB16);
      expect(ws.getCell('A2').alignment).to.deep.equal(testUtils.styles.namedAlignments.middleCentre);
      expect(ws.getCell('A2').border).to.deep.equal(testUtils.styles.borders.thin);
      expect(ws.getCell('A2').fill).to.deep.equal(testUtils.styles.fills.redGreenDarkTrellis);
    });
  });
});<|MERGE_RESOLUTION|>--- conflicted
+++ resolved
@@ -1,19 +1,13 @@
 'use strict';
 
 var chai = require('chai');
-<<<<<<< HEAD
-=======
 
->>>>>>> 1d427245
 var stream = require('stream');
 var verquire = require('../utils/verquire');
 var testUtils = require('./../utils/index');
 
-<<<<<<< HEAD
-=======
 var Excel = verquire('excel');
 
->>>>>>> 1d427245
 var expect = chai.expect;
 chai.use(require('chai-datetime'));
 
