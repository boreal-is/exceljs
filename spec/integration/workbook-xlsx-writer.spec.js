'use strict';

var fs = require('fs');
var Promish = require('promish');

var expect = require('chai').expect;
var verquire = require('../utils/verquire');
var testUtils = require('./../utils/index');
var utils = require('../../lib/utils/utils');

<<<<<<< HEAD
var fsReadFileAsync = Promish.promisify(fs.readFile);

var TEST_XLSX_FILE_NAME = './spec/out/wb.test.xlsx';

=======
var Excel = verquire('excel');

var TEST_FILE_NAME = './spec/out/wb.test.xlsx';

>>>>>>> 1d427245
describe('WorkbookWriter', function() {
  it('creates sheets with correct names', function() {
    var wb = new Excel.stream.xlsx.WorkbookWriter();
    var ws1 = wb.addWorksheet('Hello, World!');
    expect(ws1.name).to.equal('Hello, World!');

    var ws2 = wb.addWorksheet();
    expect(ws2.name).to.match(/sheet\d+/);
  });

  describe('Serialise', function() {
    it('xlsx file', function() {
      var options = {
        filename: TEST_XLSX_FILE_NAME,
        useStyles: true
      };
      var wb = testUtils.createTestBook(new Excel.stream.xlsx.WorkbookWriter(options), 'xlsx');

      return wb.commit()
        .then(function() {
          var wb2 = new Excel.Workbook();
          return wb2.xlsx.readFile(TEST_XLSX_FILE_NAME);
        })
        .then(function(wb2) {
          testUtils.checkTestBook(wb2, 'xlsx');
        });
    });

    it('shared formula', function() {
      var options = {
        filename: TEST_FILE_NAME,
        useStyles: false
      };
      var wb = new Excel.stream.xlsx.WorkbookWriter(options);
      var ws = wb.addWorksheet('Hello');
      ws.getCell('A1').value = { formula: 'ROW()+COLUMN()', result: 2 };
      ws.getCell('B1').value = { sharedFormula: 'A1', result: 3 };
      ws.getCell('A2').value = { sharedFormula: 'A1', result: 3 };
      ws.getCell('B2').value = { sharedFormula: 'A1', result: 4 };

      ws.commit();
      return wb.commit()
        .then(function() {
          var wb2 = new Excel.Workbook();
          return wb2.xlsx.readFile(TEST_FILE_NAME);
        })
        .then(function(wb2) {
          var ws2 = wb2.getWorksheet('Hello');
          expect(ws2.getCell('A1').value).to.deep.equal({ formula: 'ROW()+COLUMN()', result: 2 });
          expect(ws2.getCell('B1').value).to.deep.equal({ sharedFormula: 'A1', result: 3 });
          expect(ws2.getCell('A2').value).to.deep.equal({ sharedFormula: 'A1', result: 3 });
          expect(ws2.getCell('B2').value).to.deep.equal({ sharedFormula: 'A1', result: 4 });
        });
    });

    it('auto filter', function() {
      var options = {
        filename: TEST_FILE_NAME,
        useStyles: false
      };
      var wb = new Excel.stream.xlsx.WorkbookWriter(options);
      var ws = wb.addWorksheet('Hello');
      ws.getCell('A1').value = 1;
      ws.getCell('B1').value = 1;
      ws.getCell('A2').value = 2;
      ws.getCell('B2').value = 2;
      ws.getCell('A3').value = 3;
      ws.getCell('B3').value = 3;

      ws.autoFilter = 'A1:B1';
      ws.commit();

      return wb.commit()
        .then(function() {
          var wb2 = new Excel.Workbook();
          return wb2.xlsx.readFile(TEST_FILE_NAME);
        })
        .then(function(wb2) {
          var ws2 = wb2.getWorksheet('Hello');
          expect(ws2.autoFilter).to.equal('A1:B1');
        });
    });


    it('Without styles', function() {
      var options = {
        filename: TEST_XLSX_FILE_NAME,
        useStyles: false
      };
      var wb = testUtils.createTestBook(new Excel.stream.xlsx.WorkbookWriter(options), 'xlsx');

      return wb.commit()
        .then(function() {
          var wb2 = new Excel.Workbook();
          return wb2.xlsx.readFile(TEST_XLSX_FILE_NAME);
        })
        .then(function(wb2) {
          testUtils.checkTestBook(wb2, 'xlsx', undefined, {checkStyles: false});
        });
    });

    it('serializes row styles and columns properly', function() {
      var options = {
        filename: TEST_XLSX_FILE_NAME,
        useStyles: true
      };
      var wb = new Excel.stream.xlsx.WorkbookWriter(options);
      var ws = wb.addWorksheet('blort');

      var colStyle = {
        font: testUtils.styles.fonts.comicSansUdB16,
        alignment: testUtils.styles.namedAlignments.middleCentre
      };
      ws.columns = [
        { header: 'A1', width: 10 },
        { header: 'B1', width: 20, style: colStyle },
        { header: 'C1', width: 30 }
      ];

      ws.getRow(2).font = testUtils.styles.fonts.broadwayRedOutline20;

      ws.getCell('A2').value = 'A2';
      ws.getCell('B2').value = 'B2';
      ws.getCell('C2').value = 'C2';
      ws.getCell('A3').value = 'A3';
      ws.getCell('B3').value = 'B3';
      ws.getCell('C3').value = 'C3';

      return wb.commit()
        .then(function() {
          var wb2 = new Excel.Workbook();
          return wb2.xlsx.readFile(TEST_XLSX_FILE_NAME);
        })
        .then(function(wb2) {
          var ws2 = wb2.getWorksheet('blort');
          ['A1', 'B1', 'C1', 'A2', 'B2', 'C2', 'A3', 'B3', 'C3'].forEach(function(address) {
            expect(ws2.getCell(address).value).to.equal(address);
          });
          expect(ws2.getCell('B1').font).to.deep.equal(testUtils.styles.fonts.comicSansUdB16);
          expect(ws2.getCell('B1').alignment).to.deep.equal(testUtils.styles.namedAlignments.middleCentre);
          expect(ws2.getCell('A2').font).to.deep.equal(testUtils.styles.fonts.broadwayRedOutline20);
          expect(ws2.getCell('B2').font).to.deep.equal(testUtils.styles.fonts.broadwayRedOutline20);
          expect(ws2.getCell('C2').font).to.deep.equal(testUtils.styles.fonts.broadwayRedOutline20);
          expect(ws2.getCell('B3').font).to.deep.equal(testUtils.styles.fonts.comicSansUdB16);
          expect(ws2.getCell('B3').alignment).to.deep.equal(testUtils.styles.namedAlignments.middleCentre);

          expect(ws2.getColumn(2).font).to.deep.equal(testUtils.styles.fonts.comicSansUdB16);
          expect(ws2.getColumn(2).alignment).to.deep.equal(testUtils.styles.namedAlignments.middleCentre);

          expect(ws2.getRow(2).font).to.deep.equal(testUtils.styles.fonts.broadwayRedOutline20);
        });
    });

    it('A lot of sheets', function() {
      this.timeout(5000);

      var i;
      var wb = new Excel.stream.xlsx.WorkbookWriter({filename: TEST_XLSX_FILE_NAME});
      var numSheets = 90;
      // add numSheets sheets
      for (i = 1; i <= numSheets; i++) {
        var ws = wb.addWorksheet('sheet' + i);
        ws.getCell('A1').value = i;
      }
      return wb.commit()
        .then(function() {
          var wb2 = new Excel.Workbook();
          return wb2.xlsx.readFile(TEST_XLSX_FILE_NAME);
        })
        .then(function(wb2) {
          for (i = 1; i <= numSheets; i++) {
            var ws2 = wb2.getWorksheet('sheet' + i);
            expect(ws2).to.be.ok;
            expect(ws2.getCell('A1').value).to.equal(i);
          }
        });
    });

    it('addRow', function() {
      var options = {
        stream: fs.createWriteStream(TEST_XLSX_FILE_NAME, {flags: 'w'}),
        useStyles: true,
        useSharedStrings: true
      };
      var workbook = new Excel.stream.xlsx.WorkbookWriter(options);
      var worksheet = workbook.addWorksheet('test');
      var newRow = worksheet.addRow(['hello']);
      newRow.commit();
      worksheet.commit();
      return workbook.commit();
    });

    it('defined names', function() {
      var wb = new Excel.stream.xlsx.WorkbookWriter({filename: TEST_XLSX_FILE_NAME});
      var ws = wb.addWorksheet('blort');
      ws.getCell('A1').value = 5;
      ws.getCell('A1').name = 'five';

      ws.getCell('A3').value = 'drei';
      ws.getCell('A3').name = 'threes';
      ws.getCell('B3').value = 'trois';
      ws.getCell('B3').name = 'threes';
      ws.getCell('B3').value = 'san';
      ws.getCell('B3').name = 'threes';

      ws.getCell('E1').value = 'grün';
      ws.getCell('E1').name = 'greens';
      ws.getCell('E2').value = 'vert';
      ws.getCell('E2').name = 'greens';
      ws.getCell('E3').value = 'verde';
      ws.getCell('E3').name = 'greens';

      return wb.commit()
        .then(function() {
          var wb2 = new Excel.Workbook();
          return wb2.xlsx.readFile(TEST_XLSX_FILE_NAME);
        })
        .then(function(wb2) {
          var ws2 = wb2.getWorksheet('blort');
          expect(ws2.getCell('A1').name).to.equal('five');

          expect(ws2.getCell('A3').name).to.equal('threes');
          expect(ws2.getCell('B3').name).to.equal('threes');
          expect(ws2.getCell('B3').name).to.equal('threes');

          expect(ws2.getCell('E1').name).to.equal('greens');
          expect(ws2.getCell('E2').name).to.equal('greens');
          expect(ws2.getCell('E3').name).to.equal('greens');
        });
    });

    it('does not escape special xml characters', function () {
      var wb = new Excel.stream.xlsx.WorkbookWriter({filename: TEST_XLSX_FILE_NAME, useSharedStrings: true});
      var ws = wb.addWorksheet('blort');
      var xmlCharacters = 'xml characters: & < > "';

      ws.getCell('A1').value = xmlCharacters;

      return wb.commit()
        .then(function() {
          var wb2 = new Excel.Workbook();
          return wb2.xlsx.readFile(TEST_XLSX_FILE_NAME);
        })
        .then(function(wb2) {
          var ws2 = wb2.getWorksheet('blort');
          expect(ws2.getCell('A1').value).to.equal(xmlCharacters);
        });
    });

    it('serializes and deserializes dataValidations', function() {
      var options = {filename: TEST_XLSX_FILE_NAME};
      var wb = testUtils.createTestBook(new Excel.stream.xlsx.WorkbookWriter(options),'xlsx', ['dataValidations']);

      return wb.commit()
        .then(function() {
          var wb2 = new Excel.Workbook();
          return wb2.xlsx.readFile(TEST_XLSX_FILE_NAME);
        })
        .then(function(wb2) {
          testUtils.checkTestBook(wb2, 'xlsx', ['dataValidations']);
        });
    });
  });

  describe('Images', function() {
    it('stores background image', function() {
      var wb = new Excel.stream.xlsx.WorkbookWriter({filename: TEST_XLSX_FILE_NAME, useSharedStrings: true});
      var ws = wb.addWorksheet('blort');
      var ws2;
      ws.getCell('A1').value = 'Hello, World!';
      ws.background = {
        type: 'image',
        image: {
          filename: __dirname + '/data/image.png',
          type: 'png'
        }
      };
      return wb.xlsx.writeFile(TEST_XLSX_FILE_NAME)
        .then(function() {
          var wb2 = new Excel.Workbook();
          return wb2.xlsx.readFile(TEST_XLSX_FILE_NAME);
        })
        .then(function(wb2) {
          ws2 = wb2.getWorksheet('blort');
          expect(ws2).to.not.be.undefined;

          return fsReadFileAsync(__dirname + '/data/image.png');
        })
        .then(function(data) {
          expect(ws2.background.type).to.equal('image');
          expect(ws2.background.image.type).to.equal('png');
          expect(Buffer.compare(data, ws2.background.image.buffer)).to.equal(0);
        })
    });
    it('stores embedded image', function() {
      expect(true).to.equal(false);
    });
    it('stores images and hyperlinks', function() {
      expect(true).to.equal(false);
    });
  });
});<|MERGE_RESOLUTION|>--- conflicted
+++ resolved
@@ -1,24 +1,15 @@
 'use strict';
 
 var fs = require('fs');
-var Promish = require('promish');
-
 var expect = require('chai').expect;
 var verquire = require('../utils/verquire');
 var testUtils = require('./../utils/index');
 var utils = require('../../lib/utils/utils');
 
-<<<<<<< HEAD
-var fsReadFileAsync = Promish.promisify(fs.readFile);
+var Excel = verquire('excel');
 
 var TEST_XLSX_FILE_NAME = './spec/out/wb.test.xlsx';
 
-=======
-var Excel = verquire('excel');
-
-var TEST_FILE_NAME = './spec/out/wb.test.xlsx';
-
->>>>>>> 1d427245
 describe('WorkbookWriter', function() {
   it('creates sheets with correct names', function() {
     var wb = new Excel.stream.xlsx.WorkbookWriter();
@@ -49,7 +40,7 @@
 
     it('shared formula', function() {
       var options = {
-        filename: TEST_FILE_NAME,
+        filename: TEST_XLSX_FILE_NAME,
         useStyles: false
       };
       var wb = new Excel.stream.xlsx.WorkbookWriter(options);
@@ -94,7 +85,7 @@
       return wb.commit()
         .then(function() {
           var wb2 = new Excel.Workbook();
-          return wb2.xlsx.readFile(TEST_FILE_NAME);
+          return wb2.xlsx.readFile(TEST_XLSX_FILE_NAME);
         })
         .then(function(wb2) {
           var ws2 = wb2.getWorksheet('Hello');
