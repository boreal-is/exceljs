{
<<<<<<< HEAD
  "name": "exceljs",
  "version": "0.2.5",
  "description": "Excel Workbook Manager - Read and Write xlsx and csv Files.",
  "private": false,
  "license": "MIT",
  "author": {
    "name": "Guyon Roche",
    "email": "cyber.sapiens@hotmail.com",
    "url": "https://github.com/guyonroche/exceljs"
  },
  "repository": {
    "type": "git",
    "url": "https://github.com/guyonroche/exceljs.git"
  },
  "keywords": [
    "xlsx", "json", "csv", "excel", "font", "border", "fill", "number", "format", "number format", "alignment", "office", "spreadsheet", "workbook",
    "defined names"
  ],
  "dependencies": {
    "archiver": "0.14.3",
    "bluebird": "*",
    "fast-csv": "0.5.7",
    "moment": "~2.9.0",
    "sax": "^0.6.0",
    "underscore": "1.4.4",
    "unzip": ">= 0.1.9"
  },
  "devDependencies": {
    "chai": "*",
    "jshint": "*",
    "memorystream": "*",
    "mocha": "*"
  },
  "scripts": {
    "test": "npm run unit-test && npm run integration-test",

    "unit-test": "mocha spec/unit --recursive",
    "integration-test": "mocha spec/integration --recursive"
  },
  "main": "./excel.js",
  "files": [
    "excel.js",
    "lib",
    "LICENSE",
    "README.md",
    "MODEL.md"
  ]
=======
    "name": "exceljs",
    "version": "0.2.3",
    "description": "Excel Workbook Manager",
    "private": false,
    "license": "MIT",
    "author": {
       "name": "Guyon Roche",
        "email": "cyber.sapiens@hotmail.com",
        "url": "https://github.com/guyonroche/exceljs"
    },
    "repository": {
        "type": "git",
        "url": "https://github.com/guyonroche/exceljs.git"
    },
    "keywords": [
        "xlsx", "json", "csv", "excel", "font", "border", "fill", "number", "format", "number format", "alignment", "office", "spreadsheet", "workbook"
    ],
    "dependencies": {
        "archiver": "0.14.3",
        "bluebird": "*",
        "fast-csv": "0.5.7",
        "moment": "~2.9.0",
        "sax": "^0.6.0",
        "underscore": "1.4.4",
        "unzip2": "^0.2.5"
    },
    "devDependencies": {
        "jasmine-node": "~1.14",
        "memorystream": "*"
    },
    "scripts": {
        "test": "jasmine-node spec"
    },
    "main": "./excel.js",
    "files": [
        "excel.js",
        "lib",
        "LICENSE",
        "README.md",
        "MODEL.md"
    ]
>>>>>>> 5160b032
}<|MERGE_RESOLUTION|>--- conflicted
+++ resolved
@@ -1,5 +1,4 @@
 {
-<<<<<<< HEAD
   "name": "exceljs",
   "version": "0.2.5",
   "description": "Excel Workbook Manager - Read and Write xlsx and csv Files.",
@@ -25,7 +24,7 @@
     "moment": "~2.9.0",
     "sax": "^0.6.0",
     "underscore": "1.4.4",
-    "unzip": ">= 0.1.9"
+    "unzip2": "^0.2.5"
   },
   "devDependencies": {
     "chai": "*",
@@ -47,47 +46,4 @@
     "README.md",
     "MODEL.md"
   ]
-=======
-    "name": "exceljs",
-    "version": "0.2.3",
-    "description": "Excel Workbook Manager",
-    "private": false,
-    "license": "MIT",
-    "author": {
-       "name": "Guyon Roche",
-        "email": "cyber.sapiens@hotmail.com",
-        "url": "https://github.com/guyonroche/exceljs"
-    },
-    "repository": {
-        "type": "git",
-        "url": "https://github.com/guyonroche/exceljs.git"
-    },
-    "keywords": [
-        "xlsx", "json", "csv", "excel", "font", "border", "fill", "number", "format", "number format", "alignment", "office", "spreadsheet", "workbook"
-    ],
-    "dependencies": {
-        "archiver": "0.14.3",
-        "bluebird": "*",
-        "fast-csv": "0.5.7",
-        "moment": "~2.9.0",
-        "sax": "^0.6.0",
-        "underscore": "1.4.4",
-        "unzip2": "^0.2.5"
-    },
-    "devDependencies": {
-        "jasmine-node": "~1.14",
-        "memorystream": "*"
-    },
-    "scripts": {
-        "test": "jasmine-node spec"
-    },
-    "main": "./excel.js",
-    "files": [
-        "excel.js",
-        "lib",
-        "LICENSE",
-        "README.md",
-        "MODEL.md"
-    ]
->>>>>>> 5160b032
 }