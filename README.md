# ExcelJS

Read, manipulate and write spreadsheet data and styles to XLSX and JSON.

Reverse engineered from Excel spreadsheet files as a project.

# Installation

npm install exceljs

# New Features!

<ul>
    <li>
        Merged <a href="https://github.com/guyonroche/exceljs/pull/297">Issue with copied cells #297</a>.
        This merge adds support for shared formulas.
        Thanks to <a href="https://github.com/muscapades">muscapades</a> for the contribution.
    </li>
</ul>

# Contributions

Contributions are very welcome! It helps me know what features are desired or what bugs are causing the most pain.

I have just one request; If you submit a pull request for a bugfix, please add a unit-test or integration-test (in the spec folder) that catches the problem.
 Even a PR that just has a failing test is fine - I can analyse what the test is doing and fix the code from that. 

To be clear, all contributions added to this library will be included in the library's MIT licence.

# Backlog

<ul>
  <li>Still working my way through PRs and Issues and improving the tests.</li>
  <li>Images - background, in-cell, printing, etc.</li>
  <li>Conditional Formatting.</li>
  <li>There are still more print-settings to add; Fixed rows/cols, etc.</li>
  <li>XLSX Streaming Reader.</li>
  <li>ES6ify - This module was originally built for NodeJS 0.12.4 but things have moved on since then and I really want to start taking advantage of the modern JS features.
    I would also like to take the time to look at transpilers to support the earlier JSs</li>
  <li>Parsing CSV with Headers</li>
</ul>

# Contents

<ul>
  <li>
    <a href="#interface">Interface</a>
    <ul>
      <li><a href="#create-a-workbook">Create a Workbook</a></li>
      <li><a href="#set-workbook-properties">Set Workbook Properties</a></li>
      <li><a href="#workbook-views">Workbook Views</a></li>
      <li><a href="#add-a-worksheet">Add a Worksheet</a></li>
      <li><a href="#access-worksheets">Access Worksheets</a></li>
      <li><a href="#worksheet-properties">Worksheet Properties</a></li>
      <li><a href="#page-setup">Page Setup</a></li>
      <li>
        <a href="#worksheet-views">Worksheet Views</a>
        <ul>
          <li><a href="#frozen-views">Frozen Views</a></li>
          <li><a href="#split-views">Split Views</a></li>
        </ul>
      </li>
      <li><a href="#columns">Columns</a></li>
      <li><a href="#rows">Rows</a></li>
      <li><a href="#handling-individual-cells">Handling Individual Cells</a></li>
      <li><a href="#merged-cells">Merged Cells</a></li>
      <li><a href="#defined-names">Defined Names</a></li>
      <li><a href="#data-validations">Data Validations</a></li>
      <li><a href="#styles">Styles</a>
        <ul>
          <li><a href="#number-formats">Number Formats</a></li>
          <li><a href="#fonts">Fonts</a></li>
          <li><a href="#alignment">Alignment</a></li>
          <li><a href="#borders">Borders</a></li>
          <li><a href="#fills">Fills</a></li>
          <li><a href="#rich-text">Rich Text</a></li>
        </ul>
      </li>
      <li><a href="#outline-levels">Outline Levels</a></li>
      <li><a href="#file-io">File I/O</a>
        <ul>
          <li><a href="#xlsx">XLSX</a>
            <ul>
              <li><a href="#reading-xlsx">Reading XLSX</a></li>
              <li><a href="#writing-xlsx">Writing XLSX</a></li>
            </ul>
          </li>
          <li><a href="#csv">CSV</a>
            <ul>
              <li><a href="#reading-csv">Reading CSV</a></li>
              <li><a href="#writing-csv">Writing CSV</a></li>
            </ul>
          </li>
          <li><a href="#streaming-io">Streaming I/O</a>
            <ul>
              <li><a href="#reading-csv">Streaming XLSX</a></li>
            </ul>
          </li>
        </ul>
      </li>
    </ul>
  </li>
  <li><a href="#browser">Browser</a></li>
  <li>
    <a href="#value-types">Value Types</a>
    <ul>
      <li><a href="#null-value">Null Value</a></li>
      <li><a href="#merge-cell">Merge Cell</a></li>
      <li><a href="#number-value">Number Value</a></li>
      <li><a href="#string-value">String Value</a></li>
      <li><a href="#date-value">Date Value</a></li>
      <li><a href="#hyperlink-value">Hyperlink Value</a></li>
<<<<<<< HEAD
      <li><a href="#formula-value">Formula Value</a></li>
=======
      <li>
        <a href="#formula-value">Formula Value</a>
        <ul>
          <li><a href="#shared-formula">Shared Formula</a></li>
          <li><a href="#formula-type">Formula Type</a></li>
        </ul>
      </li>
>>>>>>> 8d080345
      <li><a href="#rich-text-value">Rich Text Value</a></li>
      <li><a href="#boolean-value">Boolean Value</a></li>
      <li><a href="#error-value">Error Value</a></li>
    </ul>
  </li>
  <li><a href="#config">Config</a></li>
  <li><a href="#known-issues">Known Issues</a></li>
  <li><a href="#release-history">Release History</a></li>
</ul>

# Interface

```javascript
var Excel = require('exceljs');
```

## Create a Workbook

```javascript
var workbook = new Excel.Workbook();
```

## Set Workbook Properties

```javascript
workbook.creator = 'Me';
workbook.lastModifiedBy = 'Her';
workbook.created = new Date(1985, 8, 30);
workbook.modified = new Date();
workbook.lastPrinted = new Date(2016, 9, 27);
```

```javascript
// Set workbook dates to 1904 date system
workbook.properties.date1904 = true;
```

## Workbook Views

The Workbook views controls how many separate windows Excel will open when viewing the workbook.

```javascript
workbook.views = [
  {
    x: 0, y: 0, width: 10000, height: 20000, 
    firstSheet: 0, activeTab: 1, visibility: 'visible'
  }
]
```

## Add a Worksheet

```javascript
var sheet = workbook.addWorksheet('My Sheet');
```

Use the second parameter of the addWorksheet function to specify options for the worksheet.

For Example:

```javascript
// create a sheet with red tab colour
var sheet = workbook.addWorksheet('My Sheet', {properties:{tabColor:{argb:'FFC0000'}}});

// create a sheet where the grid lines are hidden
var sheet = workbook.addWorksheet('My Sheet', {properties: {showGridLines: false}});

// create a sheet with the first row and column frozen
var sheet = workbook.addWorksheet('My Sheet', {views:[{xSplit: 1, ySplit:1}]});
```

## Access Worksheets
```javascript
// Iterate over all sheets
// Note: workbook.worksheets.forEach will still work but this is better
workbook.eachSheet(function(worksheet, sheetId) {
    // ...
});

// fetch sheet by name
var worksheet = workbook.getWorksheet('My Sheet');

// fetch sheet by id
var worksheet = workbook.getWorksheet(1);
```

## Worksheet Properties

Worksheets support a property bucket to allow control over some features of the worksheet.

```javascript
// create new sheet with properties
var worksheet = workbook.addWorksheet('sheet', {properties:{tabColor:{argb:'FF00FF00'}}});

// create a new sheet writer with properties
var worksheetWriter = workbookWriter.addSheet('sheet', {properties:{outlineLevelCol:1}});

// adjust properties afterwards (not supported by worksheet-writer)
worksheet.properties.outlineLevelCol = 2;
worksheet.properties.defaultRowHeight = 15;
```

**Supported Properties**

| Name             | Default    | Description |
| ---------------- | ---------- | ----------- |
| tabColor         | undefined  | Color of the tabs |
| outlineLevelCol  | 0          | The worksheet column outline level |
| outlineLevelRow  | 0          | The worksheet row outline level |
| defaultRowHeight | 15         | Default row height |
| dyDescent        | 55         | TBD |

### Worksheet Metrics

Some new metrics have been added to Worksheet...

| Name              | Description |
| ----------------- | ----------- |
| rowCount          | The total row size of the document. Equal to the row number of the last row that has values. |
| actualRowCount    | A count of the number of rows that have values. If a mid-document row is empty, it will not be included in the count. |
| columnCount       | The total column size of the document. Equal to the maximum cell count from all of the rows |
| actualColumnCount | A count of the number of columns that have values. |


## Page Setup

All properties that can affect the printing of a sheet are held in a pageSetup object on the sheet.

```javascript
// create new sheet with pageSetup settings for A4 - landscape
var worksheet =  workbook.addWorksheet('sheet', {
  pageSetup:{paperSize: 9, orientation:'landscape'}
});

// create a new sheet writer with pageSetup settings for fit-to-page
var worksheetWriter = workbookWriter.addSheet('sheet', {
  pageSetup:{fitToPage: true, fitToHeight: 5, fitToWidth: 7}
});

// adjust pageSetup settings afterwards
worksheet.pageSetup.margins = {
  left: 0.7, right: 0.7, 
  top: 0.75, bottom: 0.75, 
  header: 0.3, footer: 0.3
};

// Set Print Area for a sheet
worksheet.pageSetup.printArea = 'A1:G20';

```

**Supported pageSetup settings**

| Name                  | Default       | Description |
| --------------------- | ------------- | ----------- |
| margins               |               | Whitespace on the borders of the page. Units are inches. |
| orientation           | 'portrait'    | Orientation of the page - i.e. taller (portrait) or wider (landscape) |
| horizontalDpi         | 4294967295    | Horizontal Dots per Inch. Default value is -1 |
| verticalDpi           | 4294967295    | Vertical Dots per Inch. Default value is -1 |
| fitToPage             |               | Whether to use fitToWidth and fitToHeight or scale settings. Default is based on presence of these settings in the pageSetup object - if both are present, scale wins (i.e. default will be false) |
| pageOrder             | 'downThenOver'| Which order to print the pages - one of ['downThenOver', 'overThenDown'] |
| blackAndWhite         | false         | Print without colour |
| draft                 | false         | Print with less quality (and ink) |
| cellComments          | 'None'        | Where to place comments - one of ['atEnd', 'asDisplayed', 'None'] |
| errors                | 'displayed'   | Where to show errors - one of ['dash', 'blank', 'NA', 'displayed'] |
| scale                 | 100           | Percentage value to increase or reduce the size of the print. Active when fitToPage is false |
| fitToWidth            | 1             | How many pages wide the sheet should print on to. Active when fitToPage is true  |
| fitToHeight           | 1             | How many pages high the sheet should print on to. Active when fitToPage is true  |
| paperSize             |               | What paper size to use (see below) |
| showRowColHeaders     | false         | Whether to show the row numbers and column letters |
| showGridLines         | false         | Whether to show grid lines |
| firstPageNumber       |               | Which number to use for the first page |
| horizontalCentered    | false         | Whether to center the sheet data horizontally |
| verticalCentered      | false         | Whether to center the sheet data vertically |

**Example Paper Sizes**

| Name                          | Value     |
| ----------------------------- | --------- |
| Letter                        | undefined | 
| Legal                         |  5        |
| Executive                     |  7        | 
| A4                            |  9        |
| A5                            |  11       |
| B5 (JIS)                      |  13       |
| Envelope #10                  |  20       |
| Envelope DL                   |  27       |
| Envelope C5                   |  28       |
| Envelope B5                   |  34       |
| Envelope Monarch              |  37       |
| Double Japan Postcard Rotated |  82       |
| 16K 197x273 mm                |  119      |



## Worksheet Views

Worksheets now support a list of views, that control how Excel presents the sheet:

* frozen - where a number of rows and columns to the top and left are frozen in place. Only the bottom left section will scroll
* split - where the view is split into 4 sections, each semi-independently scrollable.

Each view also supports various properties:

| Name              | Default   | Description |
| ----------------- | --------- | ----------- |
| state             | 'normal'  | Controls the view state - one of normal, frozen or split |
| activeCell        | undefined | The currently selected cell |
| showRuler         | true      | Shows or hides the ruler in Page Layout |
| showRowColHeaders | true      | Shows or hides the row and column headers (e.g. A1, B1 at the top and 1,2,3 on the left |
| showGridLines     | true      | Shows or hides the gridlines (shown for cells where borders have not been defined) |
| zoomScale         | 100       | Percentage zoom to use for the view |
| zoomScaleNormal   | 100       | Normal zoom for the view |
| style             | undefined | Presentation style - one of pageBreakPreview or pageLayout. Note pageLayout is not compatable with frozen views |

### Frozen Views

Frozen views support the following extra properties:

| Name              | Default   | Description |
| ----------------- | --------- | ----------- |
| xSplit            | 0         | How many columns to freeze. To freeze rows only, set this to 0 or undefined |
| ySplit            | 0         | How many rows to freeze. To freeze columns only, set this to 0 or undefined |
| topLeftCell       | special   | Which cell will be top-left in the bottom-right pane. Note: cannot be a frozen cell. Defaults to first unfrozen cell |

```javascript
worksheet.views = [
    {state: 'frozen', xSplit: 2, ySplit: 3, topLeftCell: 'G10', activeCell: 'A1'}
];
```

### Split Views

Split views support the following extra properties:

| Name              | Default   | Description |
| ----------------- | --------- | ----------- |
| xSplit            | 0         | How many points from the left to place the splitter. To split vertically, set this to 0 or undefined |
| ySplit            | 0         | How many points from the top to place the splitter. To split horizontally, set this to 0 or undefined  |
| topLeftCell       | undefined | Which cell will be top-left in the bottom-right pane. |
| activePane        | undefined | Which pane will be active - one of topLeft, topRight, bottomLeft and bottomRight |

```javascript
worksheet.views = [
    {state: 'split', xSplit: 2000, ySplit: 3000, topLeftCell: 'G10', activeCell: 'A1'}
];
```

## Columns

```javascript
// Add column headers and define column keys and widths
// Note: these column structures are a workbook-building convenience only,
// apart from the column width, they will not be fully persisted.
worksheet.columns = [
    { header: 'Id', key: 'id', width: 10 },
    { header: 'Name', key: 'name', width: 32 },
    { header: 'D.O.B.', key: 'DOB', width: 10, outlineLevel: 1 }
];

// Access an individual columns by key, letter and 1-based column number
var idCol = worksheet.getColumn('id');
var nameCol = worksheet.getColumn('B');
var dobCol = worksheet.getColumn(3);

// set column properties

// Note: will overwrite cell value C1
dobCol.header = 'Date of Birth';

// Note: this will overwrite cell values C1:C2
dobCol.header = ['Date of Birth', 'A.K.A. D.O.B.'];

// from this point on, this column will be indexed by 'dob' and not 'DOB'
dobCol.key = 'dob';

dobCol.width = 15;

// Hide the column if you'd like
dobCol.hidden = true;

// set an outline level for columns
worksheet.getColumn(4).outlineLevel = 0;
worksheet.getColumn(5).outlineLevel = 1;

// columns support a readonly field to indicate the collapsed state based on outlineLevel
expect(worksheet.getColumn(4).collapsed).to.equal(false);
expect(worksheet.getColumn(5).collapsed).to.equal(true);

// iterate over all current cells in this column
dobCol.eachCell(function(cell, rowNumber) {
    // ...
});

// iterate over all current cells in this column including empty cells
dobCol.eachCell({ includeEmpty: true }, function(cell, rowNumber) {
    // ...
});

// cut one or more columns (columns to the right are shifted left)
// If column properties have been definde, they will be cut or moved accordingly
// Known Issue: If a splice causes any merged cells to move, the results may be unpredictable
worksheet.spliceColumns(3,2);

// remove one column and insert two more.
// Note: columns 4 and above will be shifted right by 1 column. 
// Also: If the worksheet has more rows than values in the colulmn inserts, 
//  the rows will still be shifted as if the values existed 
var newCol3Values = [1,2,3,4,5];
var newCol4Values = ['one', 'two', 'three', 'four', 'five'];
worksheet.spliceColumns(3, 1, newCol3Values, newCol4Values);

```

## Rows

```javascript
// Add a couple of Rows by key-value, after the last current row, using the column keys
worksheet.addRow({id: 1, name: 'John Doe', dob: new Date(1970,1,1)});
worksheet.addRow({id: 2, name: 'Jane Doe', dob: new Date(1965,1,7)});

// Add a row by contiguous Array (assign to columns A, B & C)
worksheet.addRow([3, 'Sam', new Date()]);

// Add a row by sparse Array (assign to columns A, E & I)
var rowValues = [];
rowValues[1] = 4;
rowValues[5] = 'Kyle';
rowValues[9] = new Date();
worksheet.addRow(rowValues);

// Add an array of rows
var rows = [
    [5,'Bob',new Date()], // row by array
    {id:6, name: 'Barbara', dob: new Date()}
];
worksheet.addRows(rows);

// Get a row object. If it doesn't already exist, a new empty one will be returned
var row = worksheet.getRow(5);

// Get the last editable row in a worksheet (or undefined if there are none)
var row = worksheet.lastRow;

// Set a specific row height
row.height = 42.5;

// make row hidden
row.hidden = true;

// set an outline level for rows
worksheet.getRow(4).outlineLevel = 0;
worksheet.getRow(5).outlineLevel = 1;

// rows support a readonly field to indicate the collapsed state based on outlineLevel
expect(worksheet.getRow(4).collapsed).to.equal(false);
expect(worksheet.getRow(5).collapsed).to.equal(true);


row.getCell(1).value = 5; // A5's value set to 5
row.getCell('name').value = 'Zeb'; // B5's value set to 'Zeb' - assuming column 2 is still keyed by name
row.getCell('C').value = new Date(); // C5's value set to now

// Get a row as a sparse array
// Note: interface change: worksheet.getRow(4) ==> worksheet.getRow(4).values
row = worksheet.getRow(4).values;
expect(row[5]).toEqual('Kyle');

// assign row values by contiguous array (where array element 0 has a value)
row.values = [1,2,3];
expect(row.getCell(1).value).toEqual(1);
expect(row.getCell(2).value).toEqual(2);
expect(row.getCell(3).value).toEqual(3);

// assign row values by sparse array  (where array element 0 is undefined)
var values = []
values[5] = 7;
values[10] = 'Hello, World!';
row.values = values;
expect(row.getCell(1).value).toBeNull();
expect(row.getCell(5).value).toEqual(7);
expect(row.getCell(10).value).toEqual('Hello, World!');

// assign row values by object, using column keys
row.values = {
    id: 13,
    name: 'Thing 1',
    dob: new Date()
};

// Iterate over all rows that have values in a worksheet
worksheet.eachRow(function(row, rowNumber) {
    console.log('Row ' + rowNumber + ' = ' + JSON.stringify(row.values));
});

// Iterate over all rows (including empty rows) in a worksheet
worksheet.eachRow({ includeEmpty: true }, function(row, rowNumber) {
    console.log('Row ' + rowNumber + ' = ' + JSON.stringify(row.values));
});

// Iterate over all non-null cells in a row
row.eachCell(function(cell, colNumber) {
    console.log('Cell ' + colNumber + ' = ' + cell.value);
});

// Iterate over all cells in a row (including empty cells)
row.eachCell({ includeEmpty: true }, function(cell, colNumber) {
    console.log('Cell ' + colNumber + ' = ' + cell.value);
});

// Cut one or more rows (rows below are shifted up)
// Known Issue: If a splice causes any merged cells to move, the results may be unpredictable
worksheet.spliceRows(4,3);

// remove one row and insert two more.
// Note: rows 4 and below will be shifted down by 1 row. 
var newRow3Values = [1,2,3,4,5];
var newRow4Values = ['one', 'two', 'three', 'four', 'five'];
worksheet.spliceRows(3, 1, newRow3Values, newRow4Values);

// Cut one or more cells (cells to the right are shifted left)
// Note: this operation will not affect other rows
row.splice(3,2);

// remove one cell and insert two more (cells to the right of the cut cell will be shifted right)
row.splice(4,1,'new value 1', 'new value 2');

// Commit a completed row to stream
row.commit();

// row metrics
var rowSize = row.cellCount;
var numValues = row.actualCellCount;
```

## Handling Individual Cells

```javascript
// Modify/Add individual cell
worksheet.getCell('C3').value = new Date(1968, 5, 1);

// query a cell's type
expect(worksheet.getCell('C3').type).toEqual(Excel.ValueType.Date);
```

## Merged Cells

```javascript
// merge a range of cells
worksheet.mergeCells('A4:B5');

// ... merged cells are linked
worksheet.getCell('B5').value = 'Hello, World!';
expect(worksheet.getCell('B5').value).toBe(worksheet.getCell('A4').value);
expect(worksheet.getCell('B5').master).toBe(worksheet.getCell('A4'));

// ... merged cells share the same style object
expect(worksheet.getCell('B5').style).toBe(worksheet.getCell('A4').style);
worksheet.getCell('B5').style.font = myFonts.arial;
expect(worksheet.getCell('A4').style.font).toBe(myFonts.arial);

// unmerging the cells breaks the style links
worksheet.unMergeCells('A4');
expect(worksheet.getCell('B5').style).not.toBe(worksheet.getCell('A4').style);
expect(worksheet.getCell('B5').style.font).not.toBe(myFonts.arial);

// merge by top-left, bottom-right
worksheet.mergeCells('G10', 'H11');
worksheet.mergeCells(10,11,12,13); // top,left,bottom,right
```

## Defined Names

Individual cells (or multiple groups of cells) can have names assigned to them.
 The names can be used in formulas and data validation (and probably more).

```javascript
// assign (or get) a name for a cell (will overwrite any other names that cell had)
worksheet.getCell('A1').name = 'PI';
expect(worksheet.getCell('A1').name).to.equal('PI');

// assign (or get) an array of names for a cell (cells can have more than one name)
worksheet.getCell('A1').names = ['thing1', 'thing2'];
expect(worksheet.getCell('A1').names).to.have.members(['thing1', 'thing2']);

// remove a name from a cell
worksheet.getCell('A1').removeName('thing1');
expect(worksheet.getCell('A1').names).to.have.members(['thing2']);
```

## Data Validations

Cells can define what values are valid or not and provide prompting to the user to help guide them.

Validation types can be one of the following:

| Type       | Description |
| ---------- | ----------- |
| list       | Define a discrete set of valid values. Excel will offer these in a dropdown for easy entry |
| whole      | The value must be a whole number |
| decimal    | The value must be a decimal number |
| textLength | The value may be text but the length is controlled |
| custom     | A custom formula controls the valid values |

For types other than list or custom, the following operators affect the validation:

| Operator              | Description |
| --------------------  | ----------- |
| between               | Values must lie between formula results |
| notBetween            | Values must not lie between formula results |
| equal                 | Value must equal formula result |
| notEqual              | Value must not equal formula result |
| greaterThan           | Value must be greater than formula result |
| lessThan              | Value must be less than formula result |
| greaterThanOrEqual    | Value must be greater than or equal to formula result |
| lessThanOrEqual       | Value must be less than or equal to formula result |

```javascript
// Specify list of valid values (One, Two, Three, Four).
// Excel will provide a dropdown with these values.
worksheet.getCell('A1').dataValidation = {
    type: 'list',
    allowBlank: true,
    formulae: ['"One,Two,Three,Four"']
};

// Specify list of valid values from a range.
// Excel will provide a dropdown with these values.
    worksheet.getCell('A1').dataValidation = {
        type: 'list',
        allowBlank: true,
        formulae: ['$D$5:$F$5']
};

// Specify Cell must be a whole number that is not 5.
// Show the user an appropriate error message if they get it wrong
worksheet.getCell('A1').dataValidation = {
    type: 'whole',
    operator: 'notEqual',
    showErrorMessage: true,
    formulae: [5],
    errorStyle: 'error',
    errorTitle: 'Five',
    error: 'The value must not be Five'
};

// Specify Cell must be a decomal number between 1.5 and 7.
// Add 'tooltip' to help guid the user
worksheet.getCell('A1').dataValidation = {
    type: 'decimal',
    operator: 'between',
    allowBlank: true,
    showInputMessage: true,
    formulae: [1.5, 7],
    promptTitle: 'Decimal',
    prompt: 'The value must between 1.5 and 7'
};

// Specify Cell must be have a text length less than 15
worksheet.getCell('A1').dataValidation = {
    type: 'textLength',
    operator: 'lessThan',
    showErrorMessage: true,
    allowBlank: true,
    formulae: [15]
};

// Specify Cell must be have be a date before 1st Jan 2016
worksheet.getCell('A1').dataValidation = {
    type: 'date',
    operator: 'lessThan',
    showErrorMessage: true,
    allowBlank: true,
    formulae: [new Date(2016,0,1)]
};
```

## Styles

Cells, Rows and Columns each support a rich set of styles and formats that affect how the cells are displayed.

Styles are set by assigning the following properties:

* <a href="#number-formats">numFmt</a>
* <a href="#fonts">font</a>
* <a href="#alignment">alignment</a>
* <a href="#borders">border</a>
* <a href="#fills">fill</a>

```javascript
// assign a style to a cell
ws.getCell('A1').numFmt = '0.00%';

// Apply styles to worksheet columns
ws.columns = [
    { header: 'Id', key: 'id', width: 10 },
    { header: 'Name', key: 'name', width: 32, style: { font: { name: 'Arial Black' } } },
    { header: 'D.O.B.', key: 'DOB', width: 10, style: { numFmt: 'dd/mm/yyyy' } }
];

// Set Column 3 to Currency Format
ws.getColumn(3).numFmt = '"£"#,##0.00;[Red]\-"£"#,##0.00';

// Set Row 2 to Comic Sans.
ws.getRow(2).font = { name: 'Comic Sans MS', family: 4, size: 16, underline: 'double', bold: true };
```

When a style is applied to a row or column, it will be applied to all currently existing cells in that row or column.
 Also, any new cell that is created will inherit its initial styles from the row and column it belongs to.

If a cell's row and column both define a specific style (e.g. font), the cell will use the row style over the column style.
 However if the row and column define different styles (e.g. column.numFmt and row.font), the cell will inherit the font from the row and the numFmt from the column.

Caveat: All the above properties (with the exception of numFmt, which is a string), are JS object structures.
 If the same style object is assigned to more than one spreadsheet entity, then each entity will share the same style object.
 If the style object is later modified before the spreadsheet is serialized, then all entities referencing that style object will be modified too.
 This behaviour is intended to prioritize performance by reducing the number of JS objects created.
 If you want the style objects to be independent, you will need to clone them before assigning them.
 Also, by default, when a document is read from file (or stream) if spreadsheet entities share similar styles, then they will reference the same style object too.

### Number Formats

```javascript
// display value as '1 3/5'
ws.getCell('A1').value = 1.6;
ws.getCell('A1').numFmt = '# ?/?';

// display value as '1.60%'
ws.getCell('B1').value = 0.016;
ws.getCell('B1').numFmt = '0.00%';
```

### Fonts

```javascript

// for the wannabe graphic designers out there
ws.getCell('A1').font = {
    name: 'Comic Sans MS',
    family: 4,
    size: 16,
    underline: true,
    bold: true
};

// for the graduate graphic designers...
ws.getCell('A2').font = {
    name: 'Arial Black',
    color: { argb: 'FF00FF00' },
    family: 2,
    size: 14,
    italic: true
};

// note: the cell will store a reference to the font object assigned.
// If the font object is changed afterwards, the cell font will change also...
var font = { name: 'Arial', size: 12 };
ws.getCell('A3').font = font;
font.size = 20; // Cell A3 now has font size 20!

// Cells that share similar fonts may reference the same font object after
// the workbook is read from file or stream
```

| Font Property | Description       | Example Value(s) |
| ------------- | ----------------- | ---------------- |
| name          | Font name. | 'Arial', 'Calibri', etc. |
| family        | Font family. An integer value. | 1,2,3, etc. |
| scheme        | Font scheme. | 'minor', 'major', 'none' |
| charset       | Font charset. An integer value. | 1, 2, etc. |
| color         | Colour description, an object containing an ARGB value. | { argb: 'FFFF0000'} |
| bold          | Font **weight** | true, false |
| italic        | Font *slope* | true, false |
| underline     | Font <u>underline</u> style | true, false, 'none', 'single', 'double', 'singleAccounting', 'doubleAccounting' |
| strike        | Font <strike>strikethrough</strike> | true, false |
| outline       | Font outline | true, false |

### Alignment

```javascript
// set cell alignment to top-left, middle-center, bottom-right
ws.getCell('A1').alignment = { vertical: 'top', horizontal: 'left' };
ws.getCell('B1').alignment = { vertical: 'middle', horizontal: 'center' };
ws.getCell('C1').alignment = { vertical: 'bottom', horizontal: 'right' };

// set cell to wrap-text
ws.getCell('D1').alignment = { wrapText: true };

// set cell indent to 1
ws.getCell('E1').alignment = { indent: 1 };

// set cell text rotation to 30deg upwards, 45deg downwards and vertical text
ws.getCell('F1').alignment = { textRotation: 30 };
ws.getCell('G1').alignment = { textRotation: -45 };
ws.getCell('H1').alignment = { textRotation: 'vertical' };
```

**Valid Alignment Property Values**

| horizontal       | vertical    | wrapText | indent  | readingOrder | textRotation |
| ---------------- | ----------- | -------- | ------- | ------------ | ------------ |
| left             | top         | true     | integer | rtl          | 0 to 90      |
| center           | middle      | false    |         | ltr          | -1 to -90    |
| right            | bottom      |          |         |              | vertical     |
| fill             | distributed |          |         |              |              |
| justify          | justify     |          |         |              |              |
| centerContinuous |             |          |         |              |              |
| distributed      |             |          |         |              |              |


### Borders

```javascript
// set single thin border around A1
ws.getCell('A1').border = {
    top: {style:'thin'},
    left: {style:'thin'},
    bottom: {style:'thin'},
    right: {style:'thin'}
};

// set double thin green border around A3
ws.getCell('A3').border = {
    top: {style:'double', color: {argb:'FF00FF00'}},
    left: {style:'double', color: {argb:'FF00FF00'}},
    bottom: {style:'double', color: {argb:'FF00FF00'}},
    right: {style:'double', color: {argb:'FF00FF00'}}
};

// set thick red cross in A5
ws.getCell('A5').border = {
    diagonal: {up: true, down: true, style:'thick', color: {argb:'FFFF0000'}}
};
```

**Valid Border Styles**

* thin
* dotted
* dashDot
* hair
* dashDotDot
* slantDashDot
* mediumDashed
* mediumDashDotDot
* mediumDashDot
* medium
* double
* thick

### Fills

```javascript
// fill A1 with red darkVertical stripes
ws.getCell('A1').fill = {
    type: 'pattern',
    pattern:'darkVertical',
    fgColor:{argb:'FFFF0000'}
};

// fill A2 with yellow dark trellis and blue behind
ws.getCell('A2').fill = {
    type: 'pattern',
    pattern:'darkTrellis',
    fgColor:{argb:'FFFFFF00'},
    bgColor:{argb:'FF0000FF'}
};

// fill A3 with blue-white-blue gradient from left to right
ws.getCell('A3').fill = {
    type: 'gradient',
    gradient: 'angle',
    degree: 0,
    stops: [
        {position:0, color:{argb:'FF0000FF'}},
        {position:0.5, color:{argb:'FFFFFFFF'}},
        {position:1, color:{argb:'FF0000FF'}}
    ]
};


// fill A4 with red-green gradient from center
ws.getCell('A2').fill = {
    type: 'gradient',
    gradient: 'path',
    center:{left:0.5,top:0.5},
    stops: [
        {position:0, color:{argb:'FFFF0000'}},
        {position:1, color:{argb:'FF00FF00'}}
    ]
};
```

#### Pattern Fills

| Property | Required | Description |
| -------- | -------- | ----------- |
| type     | Y        | Value: 'pattern'<br/>Specifies this fill uses patterns |
| pattern  | Y        | Specifies type of pattern (see <a href="#valid-pattern-types">Valid Pattern Types</a> below) |
| fgColor  | N        | Specifies the pattern foreground color. Default is black. |
| bgColor  | N        | Specifies the pattern background color. Default is white. |

**Valid Pattern Types**

* none
* solid
* darkVertical
* darkGray
* mediumGray
* lightGray
* gray125
* gray0625
* darkHorizontal
* darkVertical
* darkDown
* darkUp
* darkGrid
* darkTrellis
* lightHorizontal
* lightVertical
* lightDown
* lightUp
* lightGrid
* lightTrellis
* lightGrid

#### Gradient Fills

| Property | Required | Description |
| -------- | -------- | ----------- |
| type     | Y        | Value: 'gradient'<br/>Specifies this fill uses gradients |
| gradient | Y        | Specifies gradient type. One of ['angle', 'path'] |
| degree   | angle    | For 'angle' gradient, specifies the direction of the gradient. 0 is from the left to the right. Values from 1 - 359 rotates the direction clockwise |
| center   | path     | For 'path' gradient. Specifies the relative coordinates for the start of the path. 'left' and 'top' values range from 0 to 1 |
| stops    | Y        | Specifies the gradient colour sequence. Is an array of objects containing position and color starting with position 0 and ending with position 1. Intermediary positions may be used to specify other colours on the path. |

**Caveats**

Using the interface above it may be possible to create gradient fill effects not possible using the XLSX editor program.
For example, Excel only supports angle gradients of 0, 45, 90 and 135.
Similarly the sequence of stops may also be limited by the UI with positions [0,1] or [0,0.5,1] as the only options.
Take care with this fill to be sure it is supported by the target XLSX viewers.

#### Rich Text

Individual cells now support rich text or in-cell formatting.
 Rich text values can control the font properties of any number of sub-strings within the text value.
 See <a href="font">Fonts</a> for a complete list of details on what font properties are supported.

```javascript

ws.getCell('A1').value = {
  'richText': [
     {'font': {'size': 12,'color': {'theme': 0},'name': 'Calibri','family': 2,'scheme': 'minor'},'text': 'This is '},
     {'font': {'italic': true,'size': 12,'color': {'theme': 0},'name': 'Calibri','scheme': 'minor'},'text': 'a'},
     {'font': {'size': 12,'color': {'theme': 1},'name': 'Calibri','family': 2,'scheme': 'minor'},'text': ' '},
     {'font': {'size': 12,'color': {'argb': 'FFFF6600'},'name': 'Calibri','scheme': 'minor'},'text': 'colorful'},
     {'font': {'size': 12,'color': {'theme': 1},'name': 'Calibri','family': 2,'scheme': 'minor'},'text': ' text '},
     {'font': {'size': 12,'color': {'argb': 'FFCCFFCC'},'name': 'Calibri','scheme': 'minor'},'text': 'with'},
     {'font': {'size': 12,'color': {'theme': 1},'name': 'Calibri','family': 2,'scheme': 'minor'},'text': ' in-cell '},
     {'font': {'bold': true,'size': 12,'color': {'theme': 1},'name': 'Calibri','family': 2,'scheme': 'minor'},'text': 'format'}
  ]
};

expect(ws.getCell('A1').text).to.equal('This is a colorful text with in-cell format');
expect(ws.getCell('A1').type).to.equal(Excel.ValueType.RichText);

```

## Outline Levels

Excel supports outlining; where rows or columns can be expanded or collapsed depending on what level of detail the user wishes to view.

Outline levels can be defined in column setup:
```javascript
worksheet.columns = [
    { header: 'Id', key: 'id', width: 10 },
    { header: 'Name', key: 'name', width: 32 },
    { header: 'D.O.B.', key: 'DOB', width: 10, outlineLevel: 1 }
];
```

Or directly on the row or column
```javascript
worksheet.getColumn(3).outlineLevel = 1;
worksheet.getRow(3).outlineLevel = 1;
```

The sheet outline levels can be set on the worksheet
```javascript
// set column outline level
worksheet.properties.outlineLevelCol = 1;

// set row outline level
worksheet.properties.outlineLevelRow = 1;
```

Note: adjusting outline levels on rows or columns or the outline levels on the worksheet will incur a side effect of also modifying the collapsed property of all rows or columns affected by the property change. E.g.:
```javascript
worksheet.properties.outlineLevelCol = 1;

worksheet.getColumn(3).outlineLevel = 1;
expect(worksheet.getColumn(3).collapsed).to.be.true;

worksheet.properties.outlineLevelCol = 2;
expect(worksheet.getColumn(3).collapsed).to.be.false;
```

## File I/O

### XLSX

#### Reading XLSX

```javascript
// read from a file
var workbook = new Excel.Workbook();
workbook.xlsx.readFile(filename)
    .then(function() {
        // use workbook
    });

// pipe from stream
var workbook = new Excel.Workbook();
stream.pipe(workbook.xlsx.createInputStream());
```

#### Writing XLSX

```javascript
// write to a file
var workbook = createAndFillWorkbook();
workbook.xlsx.writeFile(filename)
    .then(function() {
        // done
    });

// write to a stream
workbook.xlsx.write(stream)
    .then(function() {
        // done
    });
```

### CSV

#### Reading CSV

```javascript
// read from a file
var workbook = new Excel.Workbook();
workbook.csv.readFile(filename)
    .then(function(worksheet) {
        // use workbook or worksheet
    });

// read from a stream
var workbook = new Excel.Workbook();
workbook.csv.read(stream)
    .then(function(worksheet) {
        // use workbook or worksheet
    });

// pipe from stream
var workbook = new Excel.Workbook();
stream.pipe(workbook.csv.createInputStream());

// read from a file with European Dates
var workbook = new Excel.Workbook();
var options = {
    dateFormats: ['DD/MM/YYYY']
};
workbook.csv.readFile(filename, options)
    .then(function(worksheet) {
        // use workbook or worksheet
    });

// read from a file with custom value parsing
var workbook = new Excel.Workbook();
var options = {
    map: function(value, index) {
        switch(index) {
            case 0:
                // column 1 is string
                return value;
            case 1:
                // column 2 is a date
                return new Date(value);
            case 2:
                // column 3 is JSON of a formula value
                return JSON.parse(value);
            default:
                // the rest are numbers
                return parseFloat(value);
        }
    }
};
workbook.csv.readFile(filename, options)
    .then(function(worksheet) {
        // use workbook or worksheet
    });
```

The CSV parser uses [fast-csv](https://www.npmjs.com/package/fast-csv) to read the CSV file.
 The options passed into the read functions above is also passed to fast-csv for parsing of the csv data.
 Please refer to the fast-csv README.md for details.

Dates are parsed using the npm module [moment](https://www.npmjs.com/package/moment).
 If no dateFormats are supplied, the following are used:
 
* moment.ISO_8601
* 'MM-DD-YYYY'
* 'YYYY-MM-DD'

#### Writing CSV

```javascript

// write to a file
var workbook = createAndFillWorkbook();
workbook.csv.writeFile(filename)
    .then(function() {
        // done
    });

// write to a stream
workbook.csv.write(stream)
    .then(function() {
        // done
    });

// read from a file with European Date-Times
var workbook = new Excel.Workbook();
var options = {
    dateFormat: 'DD/MM/YYYY HH:mm:ss'
};
workbook.csv.readFile(filename, options)
    .then(function(worksheet) {
        // use workbook or worksheet
    });


// read from a file with custom value formatting
var workbook = new Excel.Workbook();
var options = {
    map: function(value, index) {
        switch(index) {
            case 0:
                // column 1 is string
                return value;
            case 1:
                // column 2 is a date
                return moment(value).format('YYYY-MM-DD');
            case 2:
                // column 3 is a formula, write just the result
                return value.result;
            default:
                // the rest are numbers
                return value;
        }
    }
};
workbook.csv.readFile(filename, options)
    .then(function(worksheet) {
        // use workbook or worksheet
    });
```

The CSV parser uses [fast-csv](https://www.npmjs.com/package/fast-csv) to write the CSV file.
 The options passed into the write functions above is also passed to fast-csv for writing the csv data.
 Please refer to the fast-csv README.md for details.

Dates are formatted using the npm module [moment](https://www.npmjs.com/package/moment).
 If no dateFormat is supplied, moment.ISO_8601 is used.

### Streaming I/O

The File I/O documented above requires that an entire workbook is built up in memory before the file can be written.
 While convenient, it can limit the size of the document due to the amount of memory required.

A streaming writer (or reader) processes the workbook or worksheet data as it is generated,
 converting it into file form as it goes. Typically this is much more efficient on memory as the final
 memory footprint and even intermediate memory footprints are much more compact than with the document version,
 especially when you consider that the row and cell objects are disposed once they are committed.

The interface to the streaming workbook and worksheet is almost the same as the document versions with a few minor practical differences:

* Once a worksheet is added to a workbook, it cannot be removed.
* Once a row is committed, it is no longer accessible since it will have been dropped from the worksheet.
* unMergeCells() is not supported.

Note that it is possible to build the entire workbook without committing any rows.
 When the workbook is committed, all added worksheets (including all uncommitted rows) will be automatically committed.
 However in this case, little will have been gained over the Document version.

#### Streaming XLSX

##### Streaming XLSX Writer

The streaming XLSX writer is available in the ExcelJS.stream.xlsx namespace.

The constructor takes an optional options object with the following fields:

| Field            | Description |
| ---------------- | ----------- |
| stream           | Specifies a writable stream to write the XLSX workbook to. |
| filename         | If stream not specified, this field specifies the path to a file to write the XLSX workbook to. |
| useSharedStrings | Specifies whether to use shared strings in the workbook. Default is false |
| useStyles        | Specifies whether to add style information to the workbook. Styles can add some performance overhead. Default is false |

If neither stream nor filename is specified in the options, the workbook writer will create a StreamBuf object
 that will store the contents of the XLSX workbook in memory.
 This StreamBuf object, which can be accessed via the property workbook.stream, can be used to either
 access the bytes directly by stream.read() or to pipe the contents to another stream.

```javascript
// construct a streaming XLSX workbook writer with styles and shared strings
var options = {
    filename: './streamed-workbook.xlsx',
    useStyles: true,
    useSharedStrings: true
};
var workbook = new Excel.stream.xlsx.WorkbookWriter(options);
```

In general, the interface to the streaming XLSX writer is the same as the Document workbook (and worksheets)
 described above, in fact the row, cell and style objects are the same.

However there are some differences...

**Construction**

As seen above, the WorkbookWriter will typically require the output stream or file to be specified in the constructor.

**Committing Data**

When a worksheet row is ready, it should be committed so that the row object and contents can be freed.
 Typically this would be done as each row is added...

```javascript
worksheet.addRow({
   id: i,
   name: theName,
   etc: someOtherDetail
}).commit();
```

The reason the WorksheetWriter does not commit rows as they are added is to allow cells to be merged across rows:
```javascript
worksheet.mergeCells('A1:B2');
worksheet.getCell('A1').value = 'I am merged';
worksheet.getCell('C1').value = 'I am not';
worksheet.getCell('C2').value = 'Neither am I';
worksheet.getRow(2).commit(); // now rows 1 and two are committed.
```

As each worksheet is completed, it must also be committed:

```javascript
// Finished adding data. Commit the worksheet
worksheet.commit();
```

To complete the XLSX document, the workbook must be committed. If any worksheet in a workbook are uncommitted,
 they will be committed automatically as part of the workbook commit.

```javascript
// Finished the workbook.
workbook.commit()
  .then(function() {
    // the stream has been written
  });
```

# Browser

A portion of this library has been isolated and tested for use within a browser environment.

Due to the streaming nature of the workbook reader and workbook writer, these have not been included.
Only the document based workbook may be used (see <a href="#create-a-workbook">Create a Worbook</a> for details).

For example code using ExcelJS in the browser take a look at the <a href="https://github.com/guyonroche/exceljs/tree/master/spec/browser">spec/browser</a> folder in the github repo.

## Prebundled

The following files are pre-bundled and included inside the dist folder.

* exceljs.js
* exceljs.min.js

# Value Types

The following value types are supported.

## Null Value

Enum: Excel.ValueType.Null

A null value indicates an absence of value and will typically not be stored when written to file (except for merged cells).
  It can be used to remove the value from a cell.

E.g.

```javascript
worksheet.getCell('A1').value = null;
```

## Merge Cell

Enum: Excel.ValueType.Merge

A merge cell is one that has its value bound to another 'master' cell.
  Assigning to a merge cell will cause the master's cell to be modified.

## Number Value

Enum: Excel.ValueType.Number

A numeric value.

E.g.

```javascript
worksheet.getCell('A1').value = 5;
worksheet.getCell('A2').value = 3.14159;
```

## String Value

Enum: Excel.ValueType.String

A simple text string.

E.g.

```javascript
worksheet.getCell('A1').value = 'Hello, World!';
```

## Date Value

Enum: Excel.ValueType.Date

A date value, represented by the JavaScript Date type.

E.g.

```javascript
worksheet.getCell('A1').value = new Date(2017, 2, 15);
```

## Hyperlink Value

Enum: Excel.ValueType.Hyperlink

A URL with both text and link value.

E.g.
```javascript
// link to web
worksheet.getCell('A1').value = { text: 'www.mylink.com', hyperlink: 'http://www.mylink.com' };

// internal link
worksheet.getCell('A1').value = { text: 'Sheet2', hyperlink: '#\\"Sheet2\\"!A1' };
```

## Formula Value

Enum: Excel.ValueType.Formula

An Excel formula for calculating values on the fly.
  Note that while the cell type will be Formula, the cell may have an effectiveType value that will
  be derived from the result value.

Note that ExcelJS cannot process the formula to generate a result, it must be supplied.

E.g.

```javascript
worksheet.getCell('A3').value = { formula: 'A1+A2', result: 7 };
```

Cells also support convenience getters to access the formula and result:

```javascript
worksheet.getCell('A3').formula === 'A1+A2';
worksheet.getCell('A3').result === 7;
```

### Shared Formula

Shared formulae enhance the compression of the xlsx document by increasing the repetition
of text within the worksheet xml.

A shared formula can be assigned to a cell using a new value form:

```javascript
worksheet.getCell('B3').value = { sharedFormula: 'A3', result: 10 };
```

This specifies that the cell B3 is a formula that will be derived from the formula in 
A3 and its result is 10.

The formula convenience getter will translate the formula in A3 to what it should be in B3:

```javascript
worksheet.getCell('B3').formula === 'B1+B2';
```

### Formula Type

To distinguish between real and translated formula cells, use the formulaType getter:

```javascript
worksheet.getCell('A3').formulaType === Enums.FormulaType.Master;
worksheet.getCell('B3').formulaType === Enums.FormulaType.Shared;
```

Formula type has the following values:

| Name                       |  Value  |
| -------------------------- | ------- |
| Enums.FormulaType.None     |   0     |
| Enums.FormulaType.Master   |   1     |
| Enums.FormulaType.Shared   |   2     |

## Rich Text Value

Enum: Excel.ValueType.RichText

Rich, styled text.

E.g.
```javascript
worksheet.getCell('A1').value = {
  richText: [
    { text: 'This is '},
    {font: {italic: true}, text: 'italic'},
  ]
};
```

## Boolean Value

Enum: Excel.ValueType.Boolean

E.g.

```javascript
worksheet.getCell('A1').value = true;
worksheet.getCell('A2').value = false;
```

## Error Value

Enum: Excel.ValueType.Error

E.g.

```javascript
worksheet.getCell('A1').value = { error: '#N/A' };
worksheet.getCell('A2').value = { error: '#VALUE!' };
```

The current valid Error text values are:

| Name                           | Value       |
| ------------------------------ | ----------- |
| Excel.ErrorValue.NotApplicable | #N/A        |
| Excel.ErrorValue.Ref           | #REF!       |
| Excel.ErrorValue.Name          | #NAME?      |
| Excel.ErrorValue.DivZero       | #DIV/0!     |
| Excel.ErrorValue.Null          | #NULL!      |
| Excel.ErrorValue.Value         | #VALUE!     |
| Excel.ErrorValue.Num           | #NUM!       |

# Interface Changes

Every effort is made to make a good consistent interface that doesn't break through the versions but regrettably, now and then some things have to change for the greater good.

## 0.1.0

### Worksheet.eachRow

The arguments in the callback function to Worksheet.eachRow have been swapped and changed; it was function(rowNumber,rowValues), now it is function(row, rowNumber) which gives it a look and feel more like the underscore (_.each) function and prioritises the row object over the row number.

### Worksheet.getRow

This function has changed from returning a sparse array of cell values to returning a Row object. This enables accessing row properties and will facilitate managing row styles and so on.

The sparse array of cell values is still available via Worksheet.getRow(rowNumber).values;

## 0.1.1

### cell.model

cell.styles renamed to cell.style

## 0.2.44

Promises returned from functions switched from Bluebird to native node Promise which can break calling code
 if they rely on Bluebird's extra features.

To mitigate this the following two changes were added to 0.3.0:

* A more fully featured and still browser compatable promise lib is used by default. This lib supports many of the features of Bluebird but with a much lower footprint.
* An option to inject a different Promise implementation. See <a href="#config">Config</a> section for more details.

# Config

ExcelJS now supports dependency injection for the promise library.
 You can restore Bluebird promises by including the following code in your module...
 
```javascript
ExcelJS.config.setValue('promise', require('bluebird'));
```

Please note: I have tested ExcelJS with bluebird specifically (since up until recently this was the library it used).
 From the tests I have done it will not work with Q.

# Known Issues

## Splice vs Merge

If any splice operation affects a merged cell, the merge group will not be moved correctly

# Release History

| Version | Changes |
| ------- | ------- |
| 0.0.9   | <ul><li><a href="#number-formats">Number Formats</a></li></ul> |
| 0.1.0   | <ul><li>Bug Fixes<ul><li>"&lt;" and "&gt;" text characters properly rendered in xlsx</li></ul></li><li><a href="#columns">Better Column control</a></li><li><a href="#rows">Better Row control</a></li></ul> |
| 0.1.1   | <ul><li>Bug Fixes<ul><li>More textual data written properly to xml (including text, hyperlinks, formula results and format codes)</li><li>Better date format code recognition</li></ul></li><li><a href="#fonts">Cell Font Style</a></li></ul> |
| 0.1.2   | <ul><li>Fixed potential race condition on zip write</li></ul> |
| 0.1.3   | <ul><li><a href="#alignment">Cell Alignment Style</a></li><li><a href="#rows">Row Height</a></li><li>Some Internal Restructuring</li></ul> |
| 0.1.5   | <ul><li>Bug Fixes<ul><li>Now handles 10 or more worksheets in one workbook</li><li>theme1.xml file properly added and referenced</li></ul></li><li><a href="#borders">Cell Borders</a></li></ul> |
| 0.1.6   | <ul><li>Bug Fixes<ul><li>More compatable theme1.xml included in XLSX file</li></ul></li><li><a href="#fills">Cell Fills</a></li></ul> |
| 0.1.8   | <ul><li>Bug Fixes<ul><li>More compatable theme1.xml included in XLSX file</li><li>Fixed filename case issue</li></ul></li><li><a href="#fills">Cell Fills</a></li></ul> |
| 0.1.9   | <ul><li>Bug Fixes<ul><li>Added docProps files to satisfy Mac Excel users</li><li>Fixed filename case issue</li><li>Fixed worksheet id issue</li></ul></li><li><a href="#set-workbook-properties">Core Workbook Properties</a></li></ul> |
| 0.1.10  | <ul><li>Bug Fixes<ul><li>Handles File Not Found error</li></ul></li><li><a href="#csv">CSV Files</a></li></ul> |
| 0.1.11  | <ul><li>Bug Fixes<ul><li>Fixed Vertical Middle Alignment Issue</li></ul></li><li><a href="#styles">Row and Column Styles</a></li><li><a href="#rows">Worksheet.eachRow supports options</a></li><li><a href="#rows">Row.eachCell supports options</a></li><li><a href="#columns">New function Column.eachCell</a></li></ul> |
| 0.2.0   | <ul><li><a href="#streaming-xlxs-writer">Streaming XLSX Writer</a><ul><li>At long last ExcelJS can support writing massive XLSX files in a scalable memory efficient manner. Performance has been optimised and even smaller spreadsheets can be faster to write than the document writer. Options have been added to control the use of shared strings and styles as these can both have a considerable effect on performance</li></ul></li><li><a href="#rows">Worksheet.lastRow</a><ul><li>Access the last editable row in a worksheet.</li></ul></li><li><a href="#rows">Row.commit()</a><ul><li>For streaming writers, this method commits the row (and any previous rows) to the stream. Committed rows will no longer be editable (and are typically deleted from the worksheet object). For Document type workbooks, this method has no effect.</li></ul></li></ul> |
| 0.2.2   | <ul><li><a href="https://pbs.twimg.com/profile_images/2933552754/fc8c70829ee964c5542ae16453503d37.jpeg">One Billion Cells</a><ul><li>Achievement Unlocked: A simple test using ExcelJS has created a spreadsheet with 1,000,000,000 cells. Made using random data with 100,000,000 rows of 10 cells per row. I cannot validate the file yet as Excel will not open it and I have yet to implement the streaming reader but I have every confidence that it is good since 1,000,000 rows loads ok.</li></ul></li></ul> |
| 0.2.3   | <ul><li>Bug Fixes<ul><li><a href="https://github.com/guyonroche/exceljs/issues/18">Merge Cell Styles</a><ul><li>Merged cells now persist (and parse) their styles.</li></ul></li></ul></li><li><a href="#streaming-xlxs-writer">Streaming XLSX Writer</a><ul><li>At long last ExcelJS can support writing massive XLSX files in a scalable memory efficient manner. Performance has been optimised and even smaller spreadsheets can be faster to write than the document writer. Options have been added to control the use of shared strings and styles as these can both have a considerable effect on performance</li></ul></li><li><a href="#rows">Worksheet.lastRow</a><ul><li>Access the last editable row in a worksheet.</li></ul></li><li><a href="#rows">Row.commit()</a><ul><li>For streaming writers, this method commits the row (and any previous rows) to the stream. Committed rows will no longer be editable (and are typically deleted from the worksheet object). For Document type workbooks, this method has no effect.</li></ul></li></ul> |
| 0.2.4   | <ul><li>Bug Fixes<ul><li><a href="https://github.com/guyonroche/exceljs/issues/27">Worksheets with Ampersand Names</a><ul><li>Worksheet names are now xml-encoded and should work with all xml compatable characters</li></ul></li></ul></li><li><a href="#rows">Row.hidden</a> & <a href="#columns">Column.hidden</a><ul><li>Rows and Columns now support the hidden attribute.</li></ul></li><li><a href="#worksheet">Worksheet.addRows</a><ul><li>New function to add an array of rows (either array or object form) to the end of a worksheet.</li></ul></li></ul> |
| 0.2.6   | <ul><li>Bug Fixes<ul><li><a href="https://github.com/guyonroche/exceljs/issues/87">invalid signature: 0x80014</a>: Thanks to <a href="https://github.com/hasanlussa">hasanlussa</a> for the PR</li></ul></li><li><a href="#defined-names">Defined Names</a><ul><li>Cells can now have assigned names which may then be used in formulas.</li></ul></li><li>Converted Bluebird.defer() to new Bluebird(function(resolve, reject){}). Thanks to user <a href="https://github.com/Nishchit14">Nishchit</a> for the Pull Request</li></ul> |
| 0.2.7   | <ul><li><a href="#data-validations">Data Validations</a><ul><li>Cells can now define validations that controls the valid values the cell can have</li></ul></li></ul> |
| 0.2.8   | <ul><li><a href="rich-text">Rich Text Value</a><ul><li>Cells now support <b><i>in-cell</i></b> formatting - Thanks to <a href="https://github.com/pvadam">Peter ADAM</a></li></ul></li><li>Fixed typo in README - Thanks to <a href="https://github.com/MRdNk">MRdNk</a></li><li>Fixing emit in worksheet-reader - Thanks to <a href="https://github.com/alangunning">Alan Gunning</a></li><li>Clearer Docs - Thanks to <a href="https://github.com/miensol">miensol</a></li></ul> |
| 0.2.9   | <ul><li>Fixed "read property 'richText' of undefined error. Thanks to  <a href="https://github.com/james075">james075</a></li></ul> |
| 0.2.10  | <ul><li>Refactoring Complete. All unit and integration tests pass.</li></ul> |
| 0.2.11  | <ul><li><a href="#outline-level">Outline Levels</a>. Thanks to <a href="https://github.com/cricri">cricri</a> for the contribution.</li><li><a href="#worksheet-properties">Worksheet Properties</a></li><li>Further refactoring of worksheet writer.</li></ul> |
| 0.2.12  | <ul><li><a href="#worksheet-views">Sheet Views</a>. Thanks to <a href="https://github.com/cricri">cricri</a> again for the contribution.</li></ul> |
| 0.2.13  | <ul><li>Fix for <a href="https://github.com/guyonroche/exceljs/issues">exceljs might be vulnerable for regular expression denial of service</a>. Kudos to <a href="https://github.com/yonjah">yonjah</a> and <a href="https://www.youtube.com/watch?v=wCfE-9bhY2Y">Josh Emerson</a> for the resolution.</li><li>Fix for <a href="https://github.com/guyonroche/exceljs/issues/162">Multiple Sheets opens in 'Group' mode in Excel</a>. My bad - overzealous sheet view code.</li><li>Also fix for empty sheet generating invalid xlsx.</li></ul> |
| 0.2.14  | <ul><li>Fix for <a href="https://github.com/guyonroche/exceljs/issues">exceljs might be vulnerable for regular expression denial of service</a>. Kudos to <a href="https://github.com/yonjah">yonjah</a> and <a href="https://www.youtube.com/watch?v=wCfE-9bhY2Y">Josh Emerson</a> for the resolution.</li><li>Fixed <a href="https://github.com/guyonroche/exceljs/issues/162">Multiple Sheets opens in 'Group' mode in Excel</a> again. Added <a href="#workbook-views">Workbook views</a>.</li><li>Also fix for empty sheet generating invalid xlsx.</li></ul> |
| 0.2.15  | <ul><li>Added <a href="#page-setup">Page Setup Properties</a>. Thanks to <a href="https://github.com/jackkum">Jackkum</a> for the PR</li></ul> |
| 0.2.16  | <ul><li>New <a href="#page-setup">Page Setup</a> Property: Print Area</li></ul> |
| 0.2.17  | <ul><li>Merged <a href="https://github.com/guyonroche/exceljs/pull/114">Fix a bug on phonetic characters</a>. This fixes an issue related to reading workbooks with phonetic text in. Note phonetic text is not properly supported yet - just properly ignored. Thanks to <a href="https://github.com/zephyrrider">zephyrrider</a> and <a href="https://github.com/gen6033">gen6033</a> for the contribution.</li></ul> |
| 0.2.18  | <ul><li>Merged <a href="https://github.com/guyonroche/exceljs/pull/175">Fix regression #150: Stream API fails to write XLSX files</a>. Apologies for the regression! Thanks to <a href="https://github.com/danieleds">danieleds</a> for the fix.</li><li>Merged <a href="https://github.com/guyonroche/exceljs/pull/114">Fix a bug on phonetic characters</a>. This fixes an issue related to reading workbooks with phonetic text in. Note phonetic text is not properly supported yet - just properly ignored. Thanks to <a href="https://github.com/zephyrrider">zephyrrider</a> and <a href="https://github.com/gen6033">gen6033</a> for the contribution.</li></ul> |
| 0.2.19  | <ul><li>Merged <a href="https://github.com/guyonroche/exceljs/pull/119">Update xlsx.js #119</a>. This should make parsing more resilient to open-office documents. Thanks to <a href="https://github.com/nvitaterna">nvitaterna</a> for the contribution.</li></ul> |
| 0.2.20  | <ul><li>Merged <a href="https://github.com/guyonroche/exceljs/pull/179">Changes from guyonroche/exceljs#127 applied to latest version #179</a>. Fixes parsing of defined name values. Thanks to <a href="https://github.com/agdevbridge">agdevbridge</a> and <a href="https://github.com/priitliivak">priitliivak</a> for the contribution.</li></ul> |
| 0.2.21  | <ul><li>Merged <a href="https://github.com/guyonroche/exceljs/pull/135">color tabs for worksheet-writer #135</a>. Modified the behaviour to print deprecation warning as tabColor has moved into options.properties. Thanks to <a href="https://github.com/ethanlook">ethanlook</a> for the contribution.</li></ul> |
| 0.2.22  | <ul><li>Merged <a href="https://github.com/guyonroche/exceljs/pull/136">Throw legible error when failing Value.getType() #136</a>. Thanks to <a href="https://github.com/wulfsolter">wulfsolter</a> for the contribution.</li><li>Honourable mention to contributors whose PRs were fixed before I saw them:<ul><li><a href="https://github.com/haoliangyu">haoliangyu</a></li><li><a href="https://github.com/wulfsolter">wulfsolter</a></li></ul></li></ul> |
| 0.2.23  | <ul><li>Merged <a href="https://github.com/guyonroche/exceljs/pull/137">Fall back to JSON.stringify() if unknown Cell.Type #137</a> with some modification. If a cell value is assigned to an unrecognisable javascript object, the stored value in xlsx and csv files will  be JSON stringified. Note that if the file is read again, no attempt will be made to parse the stringified JSON text. Thanks to <a href="https://github.com/wulfsolter">wulfsolter</a> for the contribution.</li></ul> |
| 0.2.24  | <ul><li>Merged <a href="https://github.com/guyonroche/exceljs/pull/166">Protect cell fix #166</a>. This does not mean full support for protected cells merely that the parser is not confused by the extra xml. Thanks to <a href="https://github.com/jayflo">jayflo</a> for the contribution.</li></ul> |
| 0.2.25  | <ul><li>Added functions to delete cells, rows and columns from a worksheet. Modelled after the Array splice method, the functions allow cells, rows and columns to be deleted (and optionally inserted). See <a href="#columns">Columns</a> and <a href="#rows">Rows</a> for details.<br />Note: <a href="#splice-vs-merge">Not compatable with cell merges</a></li></ul> |
| 0.2.26  | <ul><li>Merged <a href="https://github.com/guyonroche/exceljs/pull/184">Update border-xform.js #184</a>Border edges without style will be parsed and rendered as no-border. Thanks to <a href="https://github.com/skumarnk2">skumarnk2</a> for the contribution.</li></ul> |
| 0.2.27  | <ul><li>Merged <a href="https://github.com/guyonroche/exceljs/pull/187">Pass views to worksheet-writer #187</a>. Now also passes views to worksheet-writer. Thanks to <a href="https://github.com/Temetz">Temetz</a> for the contribution.</li><li>Merged <a href="https://github.com/guyonroche/exceljs/pull/189">Do not escape xml characters when using shared strings #189</a>. Fixing bug in shared strings. Thanks to <a href="https://github.com/tkirda">tkirda</a> for the contribution.</li></ul> |
| 0.2.28  | <ul><li>Merged <a href="https://github.com/guyonroche/exceljs/pull/190">Fix tiny bug [Update hyperlink-map.js] #190</a>Thanks to <a href="https://github.com/lszlkss">lszlkss</a> for the contribution.</li><li>Merged <a href="https://github.com/guyonroche/exceljs/pull/196">fix typo on sheet view showGridLines option #196</a> "showGridlines" should have been "showGridLines". Thanks to <a href="https://github.com/gadiaz1">gadiaz1</a> for the contribution.</li></ul> |
| 0.2.29  | <ul><li>Merged <a href="https://github.com/guyonroche/exceljs/pull/199">Fire finish event instead of end event on write stream #199</a> and <a href="https://github.com/guyonroche/exceljs/pull/200">Listen for finish event on zip stream instead of middle stream #200</a>. Fixes issues with stream completion events. Thanks to <a href="https://github.com/junajan">junajan</a> for the contribution.</li></ul> |
| 0.2.30  | <ul><li>Merged <a href="https://github.com/guyonroche/exceljs/pull/201">Fix issue #178 #201</a>. Adds the following properties to workbook:<ul><li>title</li><li>subject</li><li>keywords</li><li>category</li><li>description</li><li>company</li><li>manager</li></ul>Thanks to <a href="https://github.com/stavenko">stavenko</a> for the contribution.</li></ul> |
| 0.2.31  | <ul><li>Merged <a href="https://github.com/guyonroche/exceljs/pull/203">Fix issue #163: the "spans" attribute of the row element is optional #203</a>. Now xlsx parsing will handle documents without row spans. Thanks to <a href="https://github.com/arturas-vitkauskas">arturas-vitkauskas</a> for the contribution.</li></ul> |
| 0.2.32  | <ul><li>Merged <a href="https://github.com/guyonroche/exceljs/pull/208">Fix issue 206 #208</a>. Fixes issue reading xlsx files that have been printed. Also adds "lastPrinted" property to Workbook. Thanks to <a href="https://github.com/arturas-vitkauskas">arturas-vitkauskas</a> for the contribution.</li></ul> |
| 0.2.33  | <ul><li>Merged <a href="https://github.com/guyonroche/exceljs/pull/210">Allow styling of cells with no value. #210</a>. Includes Null type cells with style in the rendering parsing. Thanks to <a href="https://github.com/oferns">oferns</a> for the contribution.</li></ul> |
| 0.2.34  | <ul><li>Merged <a href="https://github.com/guyonroche/exceljs/pull/212">Fix "Unexpected xml node in parseOpen" bug in LibreOffice documents for attributes dc:language and cp:revision #212</a>. Thanks to <a href="https://github.com/jessica-jordan">jessica-jordan</a> for the contribution.</li></ul> |
| 0.2.35  | <ul><li>Fixed <a href="https://github.com/guyonroche/exceljs/issues/74">Getting a column/row count #74</a>. <a href="#worksheet-metrics">Worksheet</a> now has rowCount and columnCount properties (and actual variants), <a href="row">Row</a> has cellCount.</li></ul> |
| 0.2.36  | <ul><li>Merged <a href="https://github.com/guyonroche/exceljs/pull/217">Stream reader fixes #217</a>. Thanks to <a href="https://github.com/kturney">kturney</a> for the contribution.</li></ul> |
| 0.2.37  | <ul><li>Merged <a href="https://github.com/guyonroche/exceljs/pull/225">Fix output order of Sheet Properties #225</a>. Thanks to <a href="https://github.com/keeneym">keeneym</a> for the contribution.</li><li>Merged <a href="https://github.com/guyonroche/exceljs/pull/231">remove empty worksheet[0] from _worksheets #231</a>. Thanks to <a href="https://github.com/pookong">pookong</a> for the contribution.</li><li>Merged <a href="https://github.com/guyonroche/exceljs/pull/232">do not skip empty string in shared strings so that indexes match #232</a>. Thanks again to <a href="https://github.com/pookong">pookong</a> for the contribution.</li><li>Merged <a href="https://github.com/guyonroche/exceljs/pull/233">use shared strings for streamed writes #233</a>. Thanks again to <a href="https://github.com/pookong">pookong</a> for the contribution.</li></ul> |
| 0.2.38  | <ul><li>Merged <a href="https://github.com/guyonroche/exceljs/pull/236">Add a comment for issue #216 #236</a>. Thanks to <a href="https://github.com/jsalwen">jsalwen</a> for the contribution.</li><li>Merged <a href="https://github.com/guyonroche/exceljs/pull/237">Start on support for 1904 based dates #237</a>. Fixed date handling in documents with the 1904 flag set. Thanks to <a href="https://github.com/holm">holm</a> for the contribution.</li></ul> |
| 0.2.39  | <ul><li>Merged <a href="https://github.com/guyonroche/exceljs/pull/245">Stops Bluebird warning about unreturned promise #245</a>. Thanks to <a href="https://github.com/robinbullocks4rb">robinbullocks4rb</a> for the contribution. </li> <li> Merged <a href="https://github.com/guyonroche/exceljs/pull/247">Added missing dependency: col-cache.js #247</a>. Thanks to <a href="https://github.com/Manish2005">Manish2005</a> for the contribution. </li> </ul> |
| 0.2.42  | <ul><li>Browser Compatable!<ul><li>Well mostly. I have added a browser sub-folder that contains a browserified bundle and an index.js that can be used to generate another. See <a href="#browser">Browser</a> section for details.</li></ul></li><li>Fixed corrupted theme.xml. Apologies for letting that through.</li><li>Merged <a href="https://github.com/guyonroche/exceljs/pull/253">[BUGFIX] data validation formulae undefined #253</a>. Thanks to <a href="https://github.com/jayflo">jayflo</a> for the contribution.</li></ul> |
| 0.2.43  | <ul><li>Merged <a href="https://github.com/guyonroche/exceljs/pull/255">added a (maybe partial) solution to issue 99. i wasn't able to create an appropriate test #255</a>. This fixes <a href="https://github.com/guyonroche/exceljs/issues/99">Too few data or empty worksheet generate malformed excel file #99</a>. Thanks to <a href="https://github.com/mminuti">mminuti</a> for the contribution.</li></ul> |
| 0.2.44  | <ul><li>Reduced Dependencies.<ul><li>Goodbye lodash, goodbye bluebird. Minified bundle is now just over half what it was in the first version.</li></ul></li></ul> |
| 0.2.45  | <ul><li>Merged <a href="https://github.com/guyonroche/exceljs/pull/256">Sheets with hyperlinks and data validations are corrupted #256</a>. Thanks to <a href="https://github.com/simon-stoic">simon-stoic</a> for the contribution.</li></ul> |
| 0.2.46  | <ul><li>Merged <a href="https://github.com/guyonroche/exceljs/pull/259">Exclude character controls from XML output. Fixes #234 #262</a>. Thanks to <a href="https://github.com/holm">holm</a> for the contribution.</li><li>Merged <a href="https://github.com/guyonroche/exceljs/pull/262">Add support for identifier #259</a>. This fixes <a href="https://github.com/guyonroche/exceljs/issues/234">Broken XLSX because of "vertical tab" ascii character in a cell #234</a>. Thanks to <a href="https://github.com/NOtherDev">NOtherDev</a> for the contribution.</li></ul> |
| 0.3.0   | <ul><li>Addressed <a href="https://github.com/guyonroche/exceljs/issues/266">Breaking change removing bluebird #266</a>. Appologies for any inconvenience.</li><li>Added Promise library dependency injection. See <a href="#config">Config</a> section for more details.</li></ul> |
| 0.3.1   | <ul><li>Merged <a href="https://github.com/guyonroche/exceljs/pull/279">Update dependencies #279</a>. Thanks to <a href="https://github.com/holm">holm</a> for the contribution.</li><li>Merged <a href="https://github.com/guyonroche/exceljs/pull/267">Minor fixes for stream handling #267</a>. Thanks to <a href="https://github.com/holm">holm</a> for the contribution.</li><li>Added automated tests in phantomjs for the browserified code.</li></ul> |
| 0.4.0   | <ul><li>Fixed issue <a href="https://github.com/guyonroche/exceljs/issues/278">Boolean cell with value ="true" is returned as 1 #278</a>. The fix involved adding two new Call Value types:<ul><li><a href="#boolean-value">Boolean Value</a></li><li><a href="#error-value">Error Value</a></li></ul>Note: Minor version has been bumped up to 4 as this release introduces a couple of interface changes:<ul><li>Boolean cells previously will have returned 1 or 0 will now return true or false</li><li>Error cells that previously returned a string value will now return an error structure</li></ul></li><li>Fixed issue <a href="https://github.com/guyonroche/exceljs/issues/280">Code correctness - setters don't return a value #280</a>.</li><li>Addressed issue <a href="https://github.com/guyonroche/exceljs/issues/288">v0.3.1 breaks meteor build #288</a>.</li></ul> |
| 0.4.1   | <ul><li>Merged <a href="https://github.com/guyonroche/exceljs/pull/285">Add support for cp:contentStatus #285</a>. Thanks to <a href="https://github.com/holm">holm</a> for the contribution.</li><li>Merged <a href="https://github.com/guyonroche/exceljs/pull/286">Fix Valid characters in XML (allow \n and \r when saving) #286</a>. Thanks to <a href="https://github.com/Rycochet">Rycochet</a> for the contribution.</li><li>Fixed <a href="https://github.com/guyonroche/exceljs/issues/275">hyperlink with query arguments corrupts workbook #275</a>. The hyperlink target is not escaped before serialising in the xml.</li></ul> |
| 0.4.2   | <ul><li><p>Addressed the following issues:<ul><li><a href="https://github.com/guyonroche/exceljs/issues/290">White text and borders being changed to black #290</a></li><li><a href="https://github.com/guyonroche/exceljs/issues/261">Losing formatting/pivot table from loaded file #261</a></li><li><a href="https://github.com/guyonroche/exceljs/issues/272">Solid fill become black #272</a></li></ul>These issues are potentially caused by a bug that caused colours with zero themes, tints or indexes to be rendered and parsed incorrectly.</p><p>Regarding themes: the theme files stored inside the xlsx container hold important information regarding colours, styles etc and if the theme information from a loaded xlsx file is lost, the results can be unpredictable and undesirable. To address this, when an ExcelJS Workbook parses an XLSX file, it will preserve any theme files it finds and include them when writing to a new XLSX. If this behaviour is not desired, the Workbook class exposes a clearThemes() function which will drop the theme content. Note that this behaviour is only implemented in the document based Workbook class, not the streamed Reader and Writer.</p></li></ul> |
| 0.4.3   | <ul><li>Merged <a href="https://github.com/guyonroche/exceljs/pull/294">Support error references in cell ranges #294</a>. Thanks to <a href="https://github.com/holm">holm</a> for the contribution.</li></ul> |<|MERGE_RESOLUTION|>--- conflicted
+++ resolved
@@ -110,9 +110,6 @@
       <li><a href="#string-value">String Value</a></li>
       <li><a href="#date-value">Date Value</a></li>
       <li><a href="#hyperlink-value">Hyperlink Value</a></li>
-<<<<<<< HEAD
-      <li><a href="#formula-value">Formula Value</a></li>
-=======
       <li>
         <a href="#formula-value">Formula Value</a>
         <ul>
@@ -120,7 +117,6 @@
           <li><a href="#formula-type">Formula Type</a></li>
         </ul>
       </li>
->>>>>>> 8d080345
       <li><a href="#rich-text-value">Rich Text Value</a></li>
       <li><a href="#boolean-value">Boolean Value</a></li>
       <li><a href="#error-value">Error Value</a></li>
