# ExcelJS

[![Build Status](https://travis-ci.org/exceljs/exceljs.svg?branch=master)](https://travis-ci.org/exceljs/exceljs)
[![Code Quality: Javascript](https://img.shields.io/lgtm/grade/javascript/g/exceljs/exceljs.svg?logo=lgtm&logoWidth=18)](https://lgtm.com/projects/g/exceljs/exceljs/context:javascript)
[![Total Alerts](https://img.shields.io/lgtm/alerts/g/exceljs/exceljs.svg?logo=lgtm&logoWidth=18)](https://lgtm.com/projects/g/exceljs/exceljs/alerts)

Read, manipulate and write spreadsheet data and styles to XLSX and JSON.

Reverse engineered from Excel spreadsheet files as a project.

# Translations

* [中文文档](README_zh.md)

# Installation

```shell
npm install exceljs
```

# New Features!

<ul>
  <li>
    Merged <a href="https://github.com/exceljs/exceljs/pull/1140">Optimize SAXStream #1140</a>.
    Many thanks to <a href="https://github.com/alubbe">Andreas Lubbe</a> for this contribution.
  </li>
  <li>
    Merged <a href="https://github.com/exceljs/exceljs/pull/1143">fix issue #1057 Fix addConditionalFormatting is not a function error when using Streaming XLSX Writer #1143</a>.
    Many thanks to <a href="https://github.com/Alanscut">Alan Wang</a> for this contribution.
  </li>
  <li>
    Merged <a href="https://github.com/exceljs/exceljs/pull/1160">fix issue #204 sets default column width #1160</a>.
    Many thanks to <a href="https://github.com/Alanscut">Alan Wang</a> for this contribution.
  </li>
  <li>
    Merged <a href="https://github.com/exceljs/exceljs/pull/1164">Include cell address for Shared Formula master must exist.. error #1164</a>.
    Many thanks to <a href="https://github.com/noisyscanner">Brad Reed</a> for this contribution.
  </li>
  <li>
    Merged <a href="https://github.com/exceljs/exceljs/pull/1166">Typo in DataValidation examples #1166</a>.
    Many thanks to <a href="https://github.com/mravey">Matthieu Ravey</a> for this contribution.
  </li>
  <li>
    Merged <a href="https://github.com/exceljs/exceljs/pull/1176">fixes #1175 #1176</a>.
    Many thanks to <a href="https://github.com/Siemienik">Siemienik Paweł</a> for this contribution.
  </li>
  <li>
    Merged <a href="https://github.com/exceljs/exceljs/pull/1179">fix issue #1178 and update index.d.ts #1179</a>.
    Many thanks to <a href="https://github.com/Alanscut">Alan Wang</a> for this contribution.
  </li>
  <li>
    Merged <a href="https://github.com/exceljs/exceljs/pull/1182">Simple test if typescript is able to compile #1182</a>.
    Many thanks to <a href="https://github.com/Siemienik">Siemienik Paweł</a> for this contribution.
  </li>
  <li>
    Merged <a href="https://github.com/exceljs/exceljs/pull/1190">More improvements #1190</a>.
    Many thanks to <a href="https://github.com/alubbe">Andreas Lubbe</a> for this contribution.
  </li>
  <li>
    Merged <a href="https://github.com/exceljs/exceljs/pull/1193">Ensure all node_modules are compatible with IE11 #1193</a>.
    Many thanks to <a href="https://github.com/alubbe">Andreas Lubbe</a> for this contribution.
  </li>
  <li>
    Merged <a href="https://github.com/exceljs/exceljs/pull/1199">fix issue #1194 and update index.d.ts #1199</a>.
    Many thanks to <a href="https://github.com/Alanscut">Alan Wang</a> for this contribution.
    This fixes <a href="https://github.com/exceljs/exceljs/issues/1194">[BUG] TypeScript version doesn't have definition for Worksheet.addConditionalFormatting #1194</a>.
  </li>
    Merged <a href="https://github.com/exceljs/exceljs/pull/1204">fix issue #1157 marked Cannot set property #1204</a>.
    Many thanks to <a href="https://github.com/Alanscut">Alan Wang</a> for this contribution.
    This fixes <a href="https://github.com/exceljs/exceljs/issues/1157">[BUG] Cannot set property 'marked' of undefined #1157</a>.
  </li>
  <li>
    Merged <a href="https://github.com/exceljs/exceljs/pull/1209">Deprecate createInputStream #1209</a>.
    Many thanks to <a href="https://github.com/alubbe">Andreas Lubbe</a> for this contribution.
  </li>
  </li>
    Merged <a href="https://github.com/exceljs/exceljs/pull/1204">fix issue #1206 #1205 Abnormality of and attributes #1210</a>.
    Many thanks to <a href="https://github.com/Alanscut">Alan Wang</a> for this contribution.
    This fixes <a href="https://github.com/exceljs/exceljs/issues/1205">[BUG] Unlocked cells do not maintain their unlocked status after reading and writing a workbook. #1205</a>
    and <a href="https://github.com/exceljs/exceljs/issues/1206">[BUG] Unlocked cells lose their vertical and horizontal alignment after a read and write. #1206</a>.
  </li>
</ul>


# Contributions

Contributions are very welcome! It helps me know what features are desired or what bugs are causing the most pain.

I have just one request; If you submit a pull request for a bugfix, please add a unit-test or integration-test (in the spec folder) that catches the problem.
 Even a PR that just has a failing test is fine - I can analyse what the test is doing and fix the code from that.

Note: Please try to avoid modifying the package version in a PR.
Versions are updated on release and any change will most likely result in merge collisions.

To be clear, all contributions added to this library will be included in the library's MIT licence.

# Contents

<ul>
  <li><a href="#importing">Importing</a></li>
  <li>
    <a href="#interface">Interface</a>
    <ul>
      <li><a href="#create-a-workbook">Create a Workbook</a></li>
      <li><a href="#set-workbook-properties">Set Workbook Properties</a></li>
      <li><a href="#workbook-views">Workbook Views</a></li>
      <li><a href="#add-a-worksheet">Add a Worksheet</a></li>
      <li><a href="#remove-a-worksheet">Remove a Worksheet</a></li>
      <li><a href="#access-worksheets">Access Worksheets</a></li>
      <li><a href="#worksheet-state">Worksheet State</a></li>
      <li><a href="#worksheet-properties">Worksheet Properties</a></li>
      <li><a href="#page-setup">Page Setup</a></li>
      <li><a href="#headers-and-footers">Headers and Footers</a></li>
      <li>
        <a href="#worksheet-views">Worksheet Views</a>
        <ul>
          <li><a href="#frozen-views">Frozen Views</a></li>
          <li><a href="#split-views">Split Views</a></li>
        </ul>
      </li>
      <li><a href="#auto-filters">Auto Filters</a></li>
      <li><a href="#columns">Columns</a></li>
      <li><a href="#rows">Rows</a></li>
      <li><a href="#handling-individual-cells">Handling Individual Cells</a></li>
      <li><a href="#merged-cells">Merged Cells</a></li>
      <li><a href="#duplicate-a-row">Duplicate Row</a></li>
      <li><a href="#defined-names">Defined Names</a></li>
      <li><a href="#data-validations">Data Validations</a></li>
      <li><a href="#cell-comments">Cell Comments</a></li>
      <li><a href="#tables">Tables</a></li>
      <li><a href="#styles">Styles</a>
        <ul>
          <li><a href="#number-formats">Number Formats</a></li>
          <li><a href="#fonts">Fonts</a></li>
          <li><a href="#alignment">Alignment</a></li>
          <li><a href="#borders">Borders</a></li>
          <li><a href="#fills">Fills</a></li>
          <li><a href="#rich-text">Rich Text</a></li>
        </ul>
      </li>
      <li><a href="#conditional-formatting">Conditional Formatting</a></li>
      <li><a href="#outline-levels">Outline Levels</a></li>
      <li><a href="#images">Images</a></li>
      <li><a href="#sheet-protection">Sheet Protection</a></li>
      <li><a href="#file-io">File I/O</a>
        <ul>
          <li><a href="#xlsx">XLSX</a>
            <ul>
              <li><a href="#reading-xlsx">Reading XLSX</a></li>
              <li><a href="#writing-xlsx">Writing XLSX</a></li>
            </ul>
          </li>
          <li><a href="#csv">CSV</a>
            <ul>
              <li><a href="#reading-csv">Reading CSV</a></li>
              <li><a href="#writing-csv">Writing CSV</a></li>
            </ul>
          </li>
          <li><a href="#streaming-io">Streaming I/O</a>
            <ul>
              <li><a href="#reading-csv">Streaming XLSX</a></li>
            </ul>
          </li>
        </ul>
      </li>
    </ul>
  </li>
  <li><a href="#browser">Browser</a></li>
  <li>
    <a href="#value-types">Value Types</a>
    <ul>
      <li><a href="#null-value">Null Value</a></li>
      <li><a href="#merge-cell">Merge Cell</a></li>
      <li><a href="#number-value">Number Value</a></li>
      <li><a href="#string-value">String Value</a></li>
      <li><a href="#date-value">Date Value</a></li>
      <li><a href="#hyperlink-value">Hyperlink Value</a></li>
      <li>
        <a href="#formula-value">Formula Value</a>
        <ul>
          <li><a href="#shared-formula">Shared Formula</a></li>
          <li><a href="#formula-type">Formula Type</a></li>
          <li><a href="#array-formula">Array Formula</a></li>
        </ul>
      </li>
      <li><a href="#rich-text-value">Rich Text Value</a></li>
      <li><a href="#boolean-value">Boolean Value</a></li>
      <li><a href="#error-value">Error Value</a></li>
    </ul>
  </li>
  <li><a href="#config">Config</a></li>
  <li><a href="#known-issues">Known Issues</a></li>
  <li><a href="#release-history">Release History</a></li>
</ul>

# Importing

```javascript
const ExcelJS = require('exceljs');
```

## ES5 Imports

To use the ES5 transpiled code, for example for node.js versions older than 10, use the dist/es5 path.

```javascript
const ExcelJS = require('exceljs/dist/es5');
```

**Note:** The ES5 build has an implicit dependency on a number of polyfills which are no longer
 explicitly added by exceljs.
 You will need to add "core-js" and "regenerator-runtime" to your dependencies and
 include the following requires in your code before the exceljs import:

```javascript
// polyfills required by exceljs
require('core-js/modules/es.promise');
require('core-js/modules/es.object.assign');
require('core-js/modules/es.object.keys');
require('core-js/modules/es.symbol');
require('core-js/modules/es.symbol.async-iterator');
require('regenerator-runtime/runtime');

const ExcelJS = require('exceljs/dist/es5');
```

For IE 11, you'll also need a polyfill to support unicode regex patterns. For example,

```js
const rewritePattern = require('regexpu-core');
const {generateRegexpuOptions} = require('@babel/helper-create-regexp-features-plugin/lib/util');

const {RegExp} = global;
try {
  new RegExp('a', 'u');
} catch (err) {
  global.RegExp = function(pattern, flags) {
    if (flags && flags.includes('u')) {
      return new RegExp(rewritePattern(pattern, flags, generateRegexpuOptions({flags, pattern})));
    }
    return new RegExp(pattern, flags);
  };
  global.RegExp.prototype = RegExp;
}
```

## Browserify

ExcelJS publishes two browserified bundles inside the dist/ folder:

One with implicit dependencies on core-js polyfills...
```html
<script src="https://cdnjs.cloudflare.com/ajax/libs/babel-polyfill/6.26.0/polyfill.js"></script>
<script src="exceljs.js"></script>
```

And one without...
```html
<script src="--your-project's-pollyfills-here--"></script>
<script src="exceljs.bare.js"></script>
```


# Interface

## Create a Workbook

```javascript
const workbook = new Excel.Workbook();
```

## Set Workbook Properties

```javascript
workbook.creator = 'Me';
workbook.lastModifiedBy = 'Her';
workbook.created = new Date(1985, 8, 30);
workbook.modified = new Date();
workbook.lastPrinted = new Date(2016, 9, 27);
```

```javascript
// Set workbook dates to 1904 date system
workbook.properties.date1904 = true;
```

## Set Calculation Properties

```javascript
// Force workbook calculation on load
workbook.calcProperties.fullCalcOnLoad = true;
```

## Workbook Views

The Workbook views controls how many separate windows Excel will open when viewing the workbook.

```javascript
workbook.views = [
  {
    x: 0, y: 0, width: 10000, height: 20000,
    firstSheet: 0, activeTab: 1, visibility: 'visible'
  }
]
```

## Add a Worksheet

```javascript
const sheet = workbook.addWorksheet('My Sheet');
```

Use the second parameter of the addWorksheet function to specify options for the worksheet.

For Example:

```javascript
// create a sheet with red tab colour
const sheet = workbook.addWorksheet('My Sheet', {properties:{tabColor:{argb:'FFC0000'}}});

// create a sheet where the grid lines are hidden
const sheet = workbook.addWorksheet('My Sheet', {views: [{showGridLines: false}]});

// create a sheet with the first row and column frozen
const sheet = workbook.addWorksheet('My Sheet', {views:[{state: 'frozen', xSplit: 1, ySplit:1}]});
```

## Remove a Worksheet

Use the worksheet `id` to remove the sheet from workbook.

For Example:

```javascript
// Create a worksheet
const sheet = workbook.addWorksheet('My Sheet');

// Remove the worksheet using worksheet id
workbook.removeWorksheet(sheet.id)
```

## Access Worksheets
```javascript
// Iterate over all sheets
// Note: workbook.worksheets.forEach will still work but this is better
workbook.eachSheet(function(worksheet, sheetId) {
  // ...
});

// fetch sheet by name
const worksheet = workbook.getWorksheet('My Sheet');

// fetch sheet by id
<<<<<<< HEAD
const worksheet = workbook.getWorksheet(1);
=======
// INFO: Be careful when using it! 
// It tries to access to `worksheet.id` field. Sometimes (really very often) workbook has worksheets with id not starting from 1. 
// For instance It happens when any worksheet has been deleted.
// It's much more safety when you assume that ids are random. And stop to use this function. 
// If you need to access all worksheets in a loop please look to the next example.
var worksheet = workbook.getWorksheet(1);

// access by `worksheets` array:
workbook.worksheets[0]; //the first one;

>>>>>>> 95965061
```

It's important to know that `workbook.getWorksheet(1) != Workbook.worksheets[0]` and `workbook.getWorksheet(1) != Workbook.worksheets[1]`,
becouse `workbook.worksheets[0].id` may have any value.

## Worksheet State

```javascript
// make worksheet visible
worksheet.state = 'visible';

// make worksheet hidden
worksheet.state = 'hidden';

// make worksheet hidden from 'hide/unhide' dialog
worksheet.state = 'veryHidden';
```

## Worksheet Properties

Worksheets support a property bucket to allow control over some features of the worksheet.

```javascript
// create new sheet with properties
const worksheet = workbook.addWorksheet('sheet', {properties:{tabColor:{argb:'FF00FF00'}}});

// create a new sheet writer with properties
const worksheetWriter = workbookWriter.addSheet('sheet', {properties:{outlineLevelCol:1}});

// adjust properties afterwards (not supported by worksheet-writer)
worksheet.properties.outlineLevelCol = 2;
worksheet.properties.defaultRowHeight = 15;
```

**Supported Properties**

| Name             | Default    | Description |
| ---------------- | ---------- | ----------- |
| tabColor         | undefined  | Color of the tabs |
| outlineLevelCol  | 0          | The worksheet column outline level |
| outlineLevelRow  | 0          | The worksheet row outline level |
| defaultRowHeight | 15         | Default row height |
| defaultColWidth  | (optional) | Default column width |
| dyDescent        | 55         | TBD |

### Worksheet Metrics

Some new metrics have been added to Worksheet...

| Name              | Description |
| ----------------- | ----------- |
| rowCount          | The total row size of the document. Equal to the row number of the last row that has values. |
| actualRowCount    | A count of the number of rows that have values. If a mid-document row is empty, it will not be included in the count. |
| columnCount       | The total column size of the document. Equal to the maximum cell count from all of the rows |
| actualColumnCount | A count of the number of columns that have values. |


## Page Setup

All properties that can affect the printing of a sheet are held in a pageSetup object on the sheet.

```javascript
// create new sheet with pageSetup settings for A4 - landscape
const worksheet =  workbook.addWorksheet('sheet', {
  pageSetup:{paperSize: 9, orientation:'landscape'}
});

// create a new sheet writer with pageSetup settings for fit-to-page
const worksheetWriter = workbookWriter.addSheet('sheet', {
  pageSetup:{fitToPage: true, fitToHeight: 5, fitToWidth: 7}
});

// adjust pageSetup settings afterwards
worksheet.pageSetup.margins = {
  left: 0.7, right: 0.7,
  top: 0.75, bottom: 0.75,
  header: 0.3, footer: 0.3
};

// Set Print Area for a sheet
worksheet.pageSetup.printArea = 'A1:G20';

// Set multiple Print Areas by separating print areas with '&&'
worksheet.pageSetup.printArea = 'A1:G10&&A11:G20';

// Repeat specific rows on every printed page
worksheet.pageSetup.printTitlesRow = '1:3';

// Repeat specific columns on every printed page
worksheet.pageSetup.printTitlesColumn = 'A:C';
```

**Supported pageSetup settings**

| Name                  | Default       | Description |
| --------------------- | ------------- | ----------- |
| margins               |               | Whitespace on the borders of the page. Units are inches. |
| orientation           | 'portrait'    | Orientation of the page - i.e. taller (portrait) or wider (landscape) |
| horizontalDpi         | 4294967295    | Horizontal Dots per Inch. Default value is -1 |
| verticalDpi           | 4294967295    | Vertical Dots per Inch. Default value is -1 |
| fitToPage             |               | Whether to use fitToWidth and fitToHeight or scale settings. Default is based on presence of these settings in the pageSetup object - if both are present, scale wins (i.e. default will be false) |
| pageOrder             | 'downThenOver'| Which order to print the pages - one of ['downThenOver', 'overThenDown'] |
| blackAndWhite         | false         | Print without colour |
| draft                 | false         | Print with less quality (and ink) |
| cellComments          | 'None'        | Where to place comments - one of ['atEnd', 'asDisplayed', 'None'] |
| errors                | 'displayed'   | Where to show errors - one of ['dash', 'blank', 'NA', 'displayed'] |
| scale                 | 100           | Percentage value to increase or reduce the size of the print. Active when fitToPage is false |
| fitToWidth            | 1             | How many pages wide the sheet should print on to. Active when fitToPage is true  |
| fitToHeight           | 1             | How many pages high the sheet should print on to. Active when fitToPage is true  |
| paperSize             |               | What paper size to use (see below) |
| showRowColHeaders     | false         | Whether to show the row numbers and column letters |
| showGridLines         | false         | Whether to show grid lines |
| firstPageNumber       |               | Which number to use for the first page |
| horizontalCentered    | false         | Whether to center the sheet data horizontally |
| verticalCentered      | false         | Whether to center the sheet data vertically |

**Example Paper Sizes**

| Name                          | Value     |
| ----------------------------- | --------- |
| Letter                        | undefined |
| Legal                         |  5        |
| Executive                     |  7        |
| A4                            |  9        |
| A5                            |  11       |
| B5 (JIS)                      |  13       |
| Envelope #10                  |  20       |
| Envelope DL                   |  27       |
| Envelope C5                   |  28       |
| Envelope B5                   |  34       |
| Envelope Monarch              |  37       |
| Double Japan Postcard Rotated |  82       |
| 16K 197x273 mm                |  119      |

## Headers and Footers

Here's how to add headers and footers.
The added content is mainly text, such as time, introduction, file information, etc., and you can set the style of the text.
In addition, you can set different texts for the first page and even page.

Note: Images are not currently supported.

```javascript
// Set footer (default centered), result: "Page 2 of 16"
worksheet.headerFooter.oddFooter = "Page &P of &N";

// Set the footer (default centered) to bold, resulting in: "Page 2 of 16"
worksheet.headerFooter.oddFooter = "Page &P of &N";

// Set the left footer to 18px and italicize. Result: "Page 2 of 16"
worksheet.headerFooter.oddFooter = "&LPage &P of &N";

// Set the middle header to gray Aril, the result: "52 exceljs"
worksheet.headerFooter.oddHeader = "&C&KCCCCCC&\"Aril\"52 exceljs";

// Set the left, center, and right text of the footer. Result: “Exceljs” in the footer left. “demo.xlsx” in the footer center. “Page 2” in the footer right
worksheet.headerFooter.oddFooter = "&Lexceljs&C&F&RPage &P";

// Add different header & footer for the first page
worksheet.headerFooter.differentFirst = true;
worksheet.headerFooter.firstHeader = "Hello Exceljs";
worksheet.headerFooter.firstFooter = "Hello World"
```

**Supported headerFooter settings**

| Name              | Default   | Description |
| ----------------- | --------- | ----------- |
| differentFirst    | false     | Set the value of differentFirst as true, which indicates that headers/footers for first page are different from the other pages |
| differentOddEven  | false     | Set the value of differentOddEven as true, which indicates that headers/footers for odd and even pages are different |
| oddHeader         | null      | Set header string for odd(default) pages, could format the string |
| oddFooter         | null      | Set footer string for odd(default) pages, could format the string |
| evenHeader        | null      | Set header string for even pages, could format the string |
| evenFooter        | null      | Set footer string for even pages, could format the string |
| firstHeader       | null      | Set header string for the first page, could format the string |
| firstFooter       | null      | Set footer string for the first page, could format the string |

**Script Commands**

| Commands     | Description |
| ------------ | ----------- |
| &L           | Set position to the left |
| &C           | Set position to the center |
| &R           | Set position to the right |
| &P           | The current page number |
| &N           | The total number of pages |
| &D           | The current date |
| &T           | The current time |
| &G           | A picture |
| &A           | The worksheet name |
| &F           | The file name |
| &B           | Make text bold |
| &I           | Italicize text |
| &U           | Underline text |
| &"font name" | font name, for example &"Aril" |
| &font size   | font size, for example 12 |
| &KHEXCode    | font color, for example &KCCCCCC |

## Worksheet Views

Worksheets now support a list of views, that control how Excel presents the sheet:

* frozen - where a number of rows and columns to the top and left are frozen in place. Only the bottom right section will scroll
* split - where the view is split into 4 sections, each semi-independently scrollable.

Each view also supports various properties:

| Name              | Default   | Description |
| ----------------- | --------- | ----------- |
| state             | 'normal'  | Controls the view state - one of normal, frozen or split |
| rightToLeft       | false     | Sets the worksheet view's orientation to right-to-left |
| activeCell        | undefined | The currently selected cell |
| showRuler         | true      | Shows or hides the ruler in Page Layout |
| showRowColHeaders | true      | Shows or hides the row and column headers (e.g. A1, B1 at the top and 1,2,3 on the left |
| showGridLines     | true      | Shows or hides the gridlines (shown for cells where borders have not been defined) |
| zoomScale         | 100       | Percentage zoom to use for the view |
| zoomScaleNormal   | 100       | Normal zoom for the view |
| style             | undefined | Presentation style - one of pageBreakPreview or pageLayout. Note pageLayout is not compatible with frozen views |

### Frozen Views

Frozen views support the following extra properties:

| Name              | Default   | Description |
| ----------------- | --------- | ----------- |
| xSplit            | 0         | How many columns to freeze. To freeze rows only, set this to 0 or undefined |
| ySplit            | 0         | How many rows to freeze. To freeze columns only, set this to 0 or undefined |
| topLeftCell       | special   | Which cell will be top-left in the bottom-right pane. Note: cannot be a frozen cell. Defaults to first unfrozen cell |

```javascript
worksheet.views = [
  {state: 'frozen', xSplit: 2, ySplit: 3, topLeftCell: 'G10', activeCell: 'A1'}
];
```

### Split Views

Split views support the following extra properties:

| Name              | Default   | Description |
| ----------------- | --------- | ----------- |
| xSplit            | 0         | How many points from the left to place the splitter. To split vertically, set this to 0 or undefined |
| ySplit            | 0         | How many points from the top to place the splitter. To split horizontally, set this to 0 or undefined  |
| topLeftCell       | undefined | Which cell will be top-left in the bottom-right pane. |
| activePane        | undefined | Which pane will be active - one of topLeft, topRight, bottomLeft and bottomRight |

```javascript
worksheet.views = [
  {state: 'split', xSplit: 2000, ySplit: 3000, topLeftCell: 'G10', activeCell: 'A1'}
];
```

## Auto filters

It is possible to apply an auto filter to your worksheet.

```javascript
worksheet.autoFilter = 'A1:C1';
```

While the range string is the standard form of the autoFilter, the worksheet will also support the
following values:

```javascript
// Set an auto filter from A1 to C1
worksheet.autoFilter = {
  from: 'A1',
  to: 'C1',
}

// Set an auto filter from the cell in row 3 and column 1
// to the cell in row 5 and column 12
worksheet.autoFilter = {
  from: {
    row: 3,
    column: 1
  },
  to: {
    row: 5,
    column: 12
  }
}

// Set an auto filter from D3 to the
// cell in row 7 and column 5
worksheet.autoFilter = {
  from: 'D3',
  to: {
    row: 7,
    column: 5
  }
}
```

## Columns

```javascript
// Add column headers and define column keys and widths
// Note: these column structures are a workbook-building convenience only,
// apart from the column width, they will not be fully persisted.
worksheet.columns = [
  { header: 'Id', key: 'id', width: 10 },
  { header: 'Name', key: 'name', width: 32 },
  { header: 'D.O.B.', key: 'DOB', width: 10, outlineLevel: 1 }
];

// Access an individual columns by key, letter and 1-based column number
const idCol = worksheet.getColumn('id');
const nameCol = worksheet.getColumn('B');
const dobCol = worksheet.getColumn(3);

// set column properties

// Note: will overwrite cell value C1
dobCol.header = 'Date of Birth';

// Note: this will overwrite cell values C1:C2
dobCol.header = ['Date of Birth', 'A.K.A. D.O.B.'];

// from this point on, this column will be indexed by 'dob' and not 'DOB'
dobCol.key = 'dob';

dobCol.width = 15;

// Hide the column if you'd like
dobCol.hidden = true;

// set an outline level for columns
worksheet.getColumn(4).outlineLevel = 0;
worksheet.getColumn(5).outlineLevel = 1;

// columns support a readonly field to indicate the collapsed state based on outlineLevel
expect(worksheet.getColumn(4).collapsed).to.equal(false);
expect(worksheet.getColumn(5).collapsed).to.equal(true);

// iterate over all current cells in this column
dobCol.eachCell(function(cell, rowNumber) {
  // ...
});

// iterate over all current cells in this column including empty cells
dobCol.eachCell({ includeEmpty: true }, function(cell, rowNumber) {
  // ...
});

// add a column of new values
worksheet.getColumn(6).values = [1,2,3,4,5];

// add a sparse column of values
worksheet.getColumn(7).values = [,,2,3,,5,,7,,,,11];

// cut one or more columns (columns to the right are shifted left)
// If column properties have been defined, they will be cut or moved accordingly
// Known Issue: If a splice causes any merged cells to move, the results may be unpredictable
worksheet.spliceColumns(3,2);

// remove one column and insert two more.
// Note: columns 4 and above will be shifted right by 1 column.
// Also: If the worksheet has more rows than values in the column inserts,
//  the rows will still be shifted as if the values existed
const newCol3Values = [1,2,3,4,5];
const newCol4Values = ['one', 'two', 'three', 'four', 'five'];
worksheet.spliceColumns(3, 1, newCol3Values, newCol4Values);

```

## Rows

```javascript
// Add a couple of Rows by key-value, after the last current row, using the column keys
worksheet.addRow({id: 1, name: 'John Doe', dob: new Date(1970,1,1)});
worksheet.addRow({id: 2, name: 'Jane Doe', dob: new Date(1965,1,7)});

// Add a row by contiguous Array (assign to columns A, B & C)
worksheet.addRow([3, 'Sam', new Date()]);

// Add a row by sparse Array (assign to columns A, E & I)
const rowValues = [];
rowValues[1] = 4;
rowValues[5] = 'Kyle';
rowValues[9] = new Date();
worksheet.addRow(rowValues);

// Add an array of rows
const rows = [
  [5,'Bob',new Date()], // row by array
  {id:6, name: 'Barbara', dob: new Date()}
];
worksheet.addRows(rows);

// Get a row object. If it doesn't already exist, a new empty one will be returned
const row = worksheet.getRow(5);

// Get the last editable row in a worksheet (or undefined if there are none)
const row = worksheet.lastRow;

// Set a specific row height
row.height = 42.5;

// make row hidden
row.hidden = true;

// set an outline level for rows
worksheet.getRow(4).outlineLevel = 0;
worksheet.getRow(5).outlineLevel = 1;

// rows support a readonly field to indicate the collapsed state based on outlineLevel
expect(worksheet.getRow(4).collapsed).to.equal(false);
expect(worksheet.getRow(5).collapsed).to.equal(true);


row.getCell(1).value = 5; // A5's value set to 5
row.getCell('name').value = 'Zeb'; // B5's value set to 'Zeb' - assuming column 2 is still keyed by name
row.getCell('C').value = new Date(); // C5's value set to now

// Get a row as a sparse array
// Note: interface change: worksheet.getRow(4) ==> worksheet.getRow(4).values
row = worksheet.getRow(4).values;
expect(row[5]).toEqual('Kyle');

// assign row values by contiguous array (where array element 0 has a value)
row.values = [1,2,3];
expect(row.getCell(1).value).toEqual(1);
expect(row.getCell(2).value).toEqual(2);
expect(row.getCell(3).value).toEqual(3);

// assign row values by sparse array  (where array element 0 is undefined)
const values = []
values[5] = 7;
values[10] = 'Hello, World!';
row.values = values;
expect(row.getCell(1).value).toBeNull();
expect(row.getCell(5).value).toEqual(7);
expect(row.getCell(10).value).toEqual('Hello, World!');

// assign row values by object, using column keys
row.values = {
  id: 13,
  name: 'Thing 1',
  dob: new Date()
};

// Insert a page break below the row
row.addPageBreak();

// Iterate over all rows that have values in a worksheet
worksheet.eachRow(function(row, rowNumber) {
  console.log('Row ' + rowNumber + ' = ' + JSON.stringify(row.values));
});

// Iterate over all rows (including empty rows) in a worksheet
worksheet.eachRow({ includeEmpty: true }, function(row, rowNumber) {
  console.log('Row ' + rowNumber + ' = ' + JSON.stringify(row.values));
});

// Iterate over all non-null cells in a row
row.eachCell(function(cell, colNumber) {
  console.log('Cell ' + colNumber + ' = ' + cell.value);
});

// Iterate over all cells in a row (including empty cells)
row.eachCell({ includeEmpty: true }, function(cell, colNumber) {
  console.log('Cell ' + colNumber + ' = ' + cell.value);
});

// Cut one or more rows (rows below are shifted up)
// Known Issue: If a splice causes any merged cells to move, the results may be unpredictable
worksheet.spliceRows(4,3);

// remove one row and insert two more.
// Note: rows 4 and below will be shifted down by 1 row.
const newRow3Values = [1,2,3,4,5];
const newRow4Values = ['one', 'two', 'three', 'four', 'five'];
worksheet.spliceRows(3, 1, newRow3Values, newRow4Values);

// Cut one or more cells (cells to the right are shifted left)
// Note: this operation will not affect other rows
row.splice(3,2);

// remove one cell and insert two more (cells to the right of the cut cell will be shifted right)
row.splice(4,1,'new value 1', 'new value 2');

// Commit a completed row to stream
row.commit();

// row metrics
const rowSize = row.cellCount;
const numValues = row.actualCellCount;
```

## Handling Individual Cells

```javascript
const cell = worksheet.getCell('C3');

// Modify/Add individual cell
cell.value = new Date(1968, 5, 1);

// query a cell's type
expect(cell.type).toEqual(Excel.ValueType.Date);

// use string value of cell
myInput.value = cell.text;

// use html-safe string for rendering...
const html = '<div>' + cell.html + '</div>';

```

## Merged Cells

```javascript
// merge a range of cells
worksheet.mergeCells('A4:B5');

// ... merged cells are linked
worksheet.getCell('B5').value = 'Hello, World!';
expect(worksheet.getCell('B5').value).toBe(worksheet.getCell('A4').value);
expect(worksheet.getCell('B5').master).toBe(worksheet.getCell('A4'));

// ... merged cells share the same style object
expect(worksheet.getCell('B5').style).toBe(worksheet.getCell('A4').style);
worksheet.getCell('B5').style.font = myFonts.arial;
expect(worksheet.getCell('A4').style.font).toBe(myFonts.arial);

// unmerging the cells breaks the style links
worksheet.unMergeCells('A4');
expect(worksheet.getCell('B5').style).not.toBe(worksheet.getCell('A4').style);
expect(worksheet.getCell('B5').style.font).not.toBe(myFonts.arial);

// merge by top-left, bottom-right
worksheet.mergeCells('K10', 'M12');

// merge by start row, start column, end row, end column (equivalent to K10:M12)
worksheet.mergeCells(10,11,12,13);
```
## Duplicate a Row

```javascript
duplicateRow(start, amount = 1, insert = true)

const wb = new ExcelJS.Workbook();
const ws = wb.addWorksheet('duplicateTest');
ws.getCell('A1').value = 'One';
ws.getCell('A2').value = 'Two';
ws.getCell('A3').value = 'Three';
ws.getCell('A4').value = 'Four';

// This line will duplicate the row 'One' twice but it will replace rows 'Two' and 'Three'
// if third param was true so it would insert 2 new rows with the values and styles of row 'One'
ws.duplicateRow(1,2,false);
```

| Parameter | Description | Default Value |
| -------------- | ----------------- | -------- |
| start          | Row number you want to duplicate (first in excel is 1) |  |
| amount    | The times you want to duplicate the row | 1 |
| insert            | *true* if you want to insert new rows for the duplicates, or *false* if you want to replace them | *true* |



## Defined Names

Individual cells (or multiple groups of cells) can have names assigned to them.
 The names can be used in formulas and data validation (and probably more).

```javascript
// assign (or get) a name for a cell (will overwrite any other names that cell had)
worksheet.getCell('A1').name = 'PI';
expect(worksheet.getCell('A1').name).to.equal('PI');

// assign (or get) an array of names for a cell (cells can have more than one name)
worksheet.getCell('A1').names = ['thing1', 'thing2'];
expect(worksheet.getCell('A1').names).to.have.members(['thing1', 'thing2']);

// remove a name from a cell
worksheet.getCell('A1').removeName('thing1');
expect(worksheet.getCell('A1').names).to.have.members(['thing2']);
```

## Data Validations

Cells can define what values are valid or not and provide prompting to the user to help guide them.

Validation types can be one of the following:

| Type       | Description |
| ---------- | ----------- |
| list       | Define a discrete set of valid values. Excel will offer these in a dropdown for easy entry |
| whole      | The value must be a whole number |
| decimal    | The value must be a decimal number |
| textLength | The value may be text but the length is controlled |
| custom     | A custom formula controls the valid values |

For types other than list or custom, the following operators affect the validation:

| Operator              | Description |
| --------------------  | ----------- |
| between               | Values must lie between formula results |
| notBetween            | Values must not lie between formula results |
| equal                 | Value must equal formula result |
| notEqual              | Value must not equal formula result |
| greaterThan           | Value must be greater than formula result |
| lessThan              | Value must be less than formula result |
| greaterThanOrEqual    | Value must be greater than or equal to formula result |
| lessThanOrEqual       | Value must be less than or equal to formula result |

```javascript
// Specify list of valid values (One, Two, Three, Four).
// Excel will provide a dropdown with these values.
worksheet.getCell('A1').dataValidation = {
  type: 'list',
  allowBlank: true,
  formulae: ['"One,Two,Three,Four"']
};

// Specify list of valid values from a range.
// Excel will provide a dropdown with these values.
worksheet.getCell('A1').dataValidation = {
  type: 'list',
  allowBlank: true,
  formulae: ['$D$5:$F$5']
};

// Specify Cell must be a whole number that is not 5.
// Show the user an appropriate error message if they get it wrong
worksheet.getCell('A1').dataValidation = {
  type: 'whole',
  operator: 'notEqual',
  showErrorMessage: true,
  formulae: [5],
  errorStyle: 'error',
  errorTitle: 'Five',
  error: 'The value must not be Five'
};

// Specify Cell must be a decimal number between 1.5 and 7.
// Add 'tooltip' to help guid the user
worksheet.getCell('A1').dataValidation = {
  type: 'decimal',
  operator: 'between',
  allowBlank: true,
  showInputMessage: true,
  formulae: [1.5, 7],
  promptTitle: 'Decimal',
  prompt: 'The value must between 1.5 and 7'
};

// Specify Cell must be have a text length less than 15
worksheet.getCell('A1').dataValidation = {
  type: 'textLength',
  operator: 'lessThan',
  showErrorMessage: true,
  allowBlank: true,
  formulae: [15]
};

// Specify Cell must be have be a date before 1st Jan 2016
worksheet.getCell('A1').dataValidation = {
  type: 'date',
  operator: 'lessThan',
  showErrorMessage: true,
  allowBlank: true,
  formulae: [new Date(2016,0,1)]
};
```

## Cell Comments

Add old style comment to a cell

```javascript
// plain text note
worksheet.getCell('A1').note = 'Hello, ExcelJS!';

// colourful formatted note
ws.getCell('B1').note = {
  texts: [
    {'font': {'size': 12, 'color': {'theme': 0}, 'name': 'Calibri', 'family': 2, 'scheme': 'minor'}, 'text': 'This is '},
    {'font': {'italic': true, 'size': 12, 'color': {'theme': 0}, 'name': 'Calibri', 'scheme': 'minor'}, 'text': 'a'},
    {'font': {'size': 12, 'color': {'theme': 1}, 'name': 'Calibri', 'family': 2, 'scheme': 'minor'}, 'text': ' '},
    {'font': {'size': 12, 'color': {'argb': 'FFFF6600'}, 'name': 'Calibri', 'scheme': 'minor'}, 'text': 'colorful'},
    {'font': {'size': 12, 'color': {'theme': 1}, 'name': 'Calibri', 'family': 2, 'scheme': 'minor'}, 'text': ' text '},
    {'font': {'size': 12, 'color': {'argb': 'FFCCFFCC'}, 'name': 'Calibri', 'scheme': 'minor'}, 'text': 'with'},
    {'font': {'size': 12, 'color': {'theme': 1}, 'name': 'Calibri', 'family': 2, 'scheme': 'minor'}, 'text': ' in-cell '},
    {'font': {'bold': true, 'size': 12, 'color': {'theme': 1}, 'name': 'Calibri', 'family': 2, 'scheme': 'minor'}, 'text': 'format'},
  ],
};
```

## Tables

Tables allow for in-sheet manipulation of tabular data.

To add a table to a worksheet, define a table model and call addTable:

```javascript
// add a table to a sheet
ws.addTable({
  name: 'MyTable',
  ref: 'A1',
  headerRow: true,
  totalsRow: true,
  style: {
    theme: 'TableStyleDark3',
    showRowStripes: true,
  },
  columns: [
    {name: 'Date', totalsRowLabel: 'Totals:', filterButton: true},
    {name: 'Amount', totalsRowFunction: 'sum', filterButton: false},
  ],
  rows: [
    [new Date('2019-07-20'), 70.10],
    [new Date('2019-07-21'), 70.60],
    [new Date('2019-07-22'), 70.10],
  ],
});
```

Note: Adding a table to a worksheet will modify the sheet by placing
headers and row data to the sheet.
Any data on the sheet covered by the resulting table (including headers and
totals) will be overwritten.

### Table Properties

The following table defines the properties supported by tables.

| Table Property | Description       | Required | Default Value |
| -------------- | ----------------- | -------- | ------------- |
| name           | The name of the table | Y |    |
| displayName    | The display name of the table | N | name |
| ref            | Top left cell of the table | Y |   |
| headerRow      | Show headers at top of table | N | true |
| totalsRow      | Show totals at bottom of table | N | false |
| style          | Extra style properties | N | {} |
| columns        | Column definitions | Y |   |
| rows           | Rows of data | Y |   |

### Table Style Properties

The following table defines the properties supported within the table
style property.

| Style Property     | Description       | Required | Default Value |
| ------------------ | ----------------- | -------- | ------------- |
| theme              | The colour theme of the table | N |  'TableStyleMedium2'  |
| showFirstColumn    | Highlight the first column (bold) | N |  false  |
| showLastColumn     | Highlight the last column (bold) | N |  false  |
| showRowStripes     | Alternate rows shown with background colour | N |  false  |
| showColumnStripes  | Alternate rows shown with background colour | N |  false  |

### Table Column Properties

The following table defines the properties supported within each table
column.

| Column Property    | Description       | Required | Default Value |
| ------------------ | ----------------- | -------- | ------------- |
| name               | The name of the column, also used in the header | Y |    |
| filterButton       | Switches the filter control in the header | N |  false  |
| totalsRowLabel     | Label to describe the totals row (first column) | N | 'Total' |
| totalsRowFunction  | Name of the totals function | N | 'none' |
| totalsRowFormula   | Optional formula for custom functions | N |   |

### Totals Functions

The following table list the valid values for the totalsRowFunction property
defined by columns. If any value other than 'custom' is used, it is not
necessary to include the associated formula as this will be inserted
by the table.

| Totals Functions   | Description       |
| ------------------ | ----------------- |
| none               | No totals function for this column |
| average            | Compute average for the column |
| countNums          | Count the entries that are numbers |
| count              | Count of entries |
| max                | The maximum value in this column |
| min                | The minimum value in this column |
| stdDev             | The standard deviation for this column |
| var                | The variance for this column |
| sum                | The sum of entries for this column |
| custom             | A custom formula. Requires an associated totalsRowFormula value. |

### Table Style Themes

Valid theme names follow the following pattern:

* "TableStyle[Shade][Number]"

Shades, Numbers can be one of:

* Light, 1-21
* Medium, 1-28
* Dark, 1-11

For no theme, use the value null.

Note: custom table themes are not supported by exceljs yet.

### Modifying Tables

Tables support a set of manipulation functions that allow data to be
added or removed and some properties to be changed. Since many of these
operations may have on-sheet effects, the changes must be committed
once complete.

All index values in the table are zero based, so the first row number
and first column number is 0.

**Adding or Removing Headers and Totals**

```javascript
const table = ws.getTable('MyTable');

// turn header row on
table.headerRow = true;

// turn totals row off
table.totalsRow = false;

// commit the table changes into the sheet
table.commit();
```

**Relocating a Table**

```javascript
const table = ws.getTable('MyTable');

// table top-left move to D4
table.ref = 'D4';

// commit the table changes into the sheet
table.commit();
```

**Adding and Removing Rows**

```javascript
const table = ws.getTable('MyTable');

// remove first two rows
table.removeRows(0, 2);

// insert new rows at index 5
table.addRow([new Date('2019-08-05'), 5, 'Mid'], 5);

// append new row to bottom of table
table.addRow([new Date('2019-08-10'), 10, 'End']);

// commit the table changes into the sheet
table.commit();
```

**Adding and Removing Columns**

```javascript
const table = ws.getTable('MyTable');

// remove second column
table.removeColumns(1, 1);

// insert new column (with data) at index 1
table.addColumn(
  {name: 'Letter', totalsRowFunction: 'custom', totalsRowFormula: 'ROW()', totalsRowResult: 6, filterButton: true},
  ['a', 'b', 'c', 'd'],
  2
);

// commit the table changes into the sheet
table.commit();
```

**Change Column Properties**

```javascript
const table = ws.getTable('MyTable');

// Get Column Wrapper for second column
const column = table.getColumn(1);

// set some properties
column.name = 'Code';
column.filterButton = true;
column.style = {font:{bold: true, name: 'Comic Sans MS'}};
column.totalsRowLabel = 'Totals';
column.totalsRowFunction = 'custom';
column.totalsRowFormula = 'ROW()';
column.totalsRowResult = 10;

// commit the table changes into the sheet
table.commit();
```


## Styles

Cells, Rows and Columns each support a rich set of styles and formats that affect how the cells are displayed.

Styles are set by assigning the following properties:

* <a href="#number-formats">numFmt</a>
* <a href="#fonts">font</a>
* <a href="#alignment">alignment</a>
* <a href="#borders">border</a>
* <a href="#fills">fill</a>

```javascript
// assign a style to a cell
ws.getCell('A1').numFmt = '0.00%';

// Apply styles to worksheet columns
ws.columns = [
  { header: 'Id', key: 'id', width: 10 },
  { header: 'Name', key: 'name', width: 32, style: { font: { name: 'Arial Black' } } },
  { header: 'D.O.B.', key: 'DOB', width: 10, style: { numFmt: 'dd/mm/yyyy' } }
];

// Set Column 3 to Currency Format
ws.getColumn(3).numFmt = '"£"#,##0.00;[Red]\-"£"#,##0.00';

// Set Row 2 to Comic Sans.
ws.getRow(2).font = { name: 'Comic Sans MS', family: 4, size: 16, underline: 'double', bold: true };
```

When a style is applied to a row or column, it will be applied to all currently existing cells in that row or column.
 Also, any new cell that is created will inherit its initial styles from the row and column it belongs to.

If a cell's row and column both define a specific style (e.g. font), the cell will use the row style over the column style.
 However if the row and column define different styles (e.g. column.numFmt and row.font), the cell will inherit the font from the row and the numFmt from the column.

Caveat: All the above properties (with the exception of numFmt, which is a string), are JS object structures.
 If the same style object is assigned to more than one spreadsheet entity, then each entity will share the same style object.
 If the style object is later modified before the spreadsheet is serialized, then all entities referencing that style object will be modified too.
 This behaviour is intended to prioritize performance by reducing the number of JS objects created.
 If you want the style objects to be independent, you will need to clone them before assigning them.
 Also, by default, when a document is read from file (or stream) if spreadsheet entities share similar styles, then they will reference the same style object too.

### Number Formats

```javascript
// display value as '1 3/5'
ws.getCell('A1').value = 1.6;
ws.getCell('A1').numFmt = '# ?/?';

// display value as '1.60%'
ws.getCell('B1').value = 0.016;
ws.getCell('B1').numFmt = '0.00%';
```

### Fonts

```javascript

// for the wannabe graphic designers out there
ws.getCell('A1').font = {
  name: 'Comic Sans MS',
  family: 4,
  size: 16,
  underline: true,
  bold: true
};

// for the graduate graphic designers...
ws.getCell('A2').font = {
  name: 'Arial Black',
  color: { argb: 'FF00FF00' },
  family: 2,
  size: 14,
  italic: true
};

// for the vertical align
ws.getCell('A3').font = {
  vertAlign: 'superscript'
};

// note: the cell will store a reference to the font object assigned.
// If the font object is changed afterwards, the cell font will change also...
const font = { name: 'Arial', size: 12 };
ws.getCell('A3').font = font;
font.size = 20; // Cell A3 now has font size 20!

// Cells that share similar fonts may reference the same font object after
// the workbook is read from file or stream
```

| Font Property | Description       | Example Value(s) |
| ------------- | ----------------- | ---------------- |
| name          | Font name. | 'Arial', 'Calibri', etc. |
| family        | Font family for fallback. An integer value. | 1 - Serif, 2 - Sans Serif, 3 - Mono, Others - unknown |
| scheme        | Font scheme. | 'minor', 'major', 'none' |
| charset       | Font charset. An integer value. | 1, 2, etc. |
| size          | Font size. An integer value. | 9, 10, 12, 16, etc. |
| color         | Colour description, an object containing an ARGB value. | { argb: 'FFFF0000'} |
| bold          | Font **weight** | true, false |
| italic        | Font *slope* | true, false |
| underline     | Font <u>underline</u> style | true, false, 'none', 'single', 'double', 'singleAccounting', 'doubleAccounting' |
| strike        | Font <strike>strikethrough</strike> | true, false |
| outline       | Font outline | true, false |
| vertAlign     | Vertical align | 'superscript', 'subscript'

### Alignment

```javascript
// set cell alignment to top-left, middle-center, bottom-right
ws.getCell('A1').alignment = { vertical: 'top', horizontal: 'left' };
ws.getCell('B1').alignment = { vertical: 'middle', horizontal: 'center' };
ws.getCell('C1').alignment = { vertical: 'bottom', horizontal: 'right' };

// set cell to wrap-text
ws.getCell('D1').alignment = { wrapText: true };

// set cell indent to 1
ws.getCell('E1').alignment = { indent: 1 };

// set cell text rotation to 30deg upwards, 45deg downwards and vertical text
ws.getCell('F1').alignment = { textRotation: 30 };
ws.getCell('G1').alignment = { textRotation: -45 };
ws.getCell('H1').alignment = { textRotation: 'vertical' };
```

**Valid Alignment Property Values**

| horizontal       | vertical    | wrapText | shrinkToFit | indent  | readingOrder | textRotation |
| ---------------- | ----------- | -------- | ----------- | ------- | ------------ | ------------ |
| left             | top         | true     | true        | integer | rtl          | 0 to 90      |
| center           | middle      | false    | false       |         | ltr          | -1 to -90    |
| right            | bottom      |          |             |         |              | vertical     |
| fill             | distributed |          |             |         |              |              |
| justify          | justify     |          |             |         |              |              |
| centerContinuous |             |          |             |         |              |              |
| distributed      |             |          |             |         |              |              |


### Borders

```javascript
// set single thin border around A1
ws.getCell('A1').border = {
  top: {style:'thin'},
  left: {style:'thin'},
  bottom: {style:'thin'},
  right: {style:'thin'}
};

// set double thin green border around A3
ws.getCell('A3').border = {
  top: {style:'double', color: {argb:'FF00FF00'}},
  left: {style:'double', color: {argb:'FF00FF00'}},
  bottom: {style:'double', color: {argb:'FF00FF00'}},
  right: {style:'double', color: {argb:'FF00FF00'}}
};

// set thick red cross in A5
ws.getCell('A5').border = {
  diagonal: {up: true, down: true, style:'thick', color: {argb:'FFFF0000'}}
};
```

**Valid Border Styles**

* thin
* dotted
* dashDot
* hair
* dashDotDot
* slantDashDot
* mediumDashed
* mediumDashDotDot
* mediumDashDot
* medium
* double
* thick

### Fills

```javascript
// fill A1 with red darkVertical stripes
ws.getCell('A1').fill = {
  type: 'pattern',
  pattern:'darkVertical',
  fgColor:{argb:'FFFF0000'}
};

// fill A2 with yellow dark trellis and blue behind
ws.getCell('A2').fill = {
  type: 'pattern',
  pattern:'darkTrellis',
  fgColor:{argb:'FFFFFF00'},
  bgColor:{argb:'FF0000FF'}
};

// fill A3 with blue-white-blue gradient from left to right
ws.getCell('A3').fill = {
  type: 'gradient',
  gradient: 'angle',
  degree: 0,
  stops: [
    {position:0, color:{argb:'FF0000FF'}},
    {position:0.5, color:{argb:'FFFFFFFF'}},
    {position:1, color:{argb:'FF0000FF'}}
  ]
};


// fill A4 with red-green gradient from center
ws.getCell('A4').fill = {
  type: 'gradient',
  gradient: 'path',
  center:{left:0.5,top:0.5},
  stops: [
    {position:0, color:{argb:'FFFF0000'}},
    {position:1, color:{argb:'FF00FF00'}}
  ]
};
```

#### Pattern Fills

| Property | Required | Description |
| -------- | -------- | ----------- |
| type     | Y        | Value: 'pattern'<br/>Specifies this fill uses patterns |
| pattern  | Y        | Specifies type of pattern (see <a href="#valid-pattern-types">Valid Pattern Types</a> below) |
| fgColor  | N        | Specifies the pattern foreground color. Default is black. |
| bgColor  | N        | Specifies the pattern background color. Default is white. |

**Valid Pattern Types**

* none
* solid
* darkGray
* mediumGray
* lightGray
* gray125
* gray0625
* darkHorizontal
* darkVertical
* darkDown
* darkUp
* darkGrid
* darkTrellis
* lightHorizontal
* lightVertical
* lightDown
* lightUp
* lightGrid
* lightTrellis

#### Gradient Fills

| Property | Required | Description |
| -------- | -------- | ----------- |
| type     | Y        | Value: 'gradient'<br/>Specifies this fill uses gradients |
| gradient | Y        | Specifies gradient type. One of ['angle', 'path'] |
| degree   | angle    | For 'angle' gradient, specifies the direction of the gradient. 0 is from the left to the right. Values from 1 - 359 rotates the direction clockwise |
| center   | path     | For 'path' gradient. Specifies the relative coordinates for the start of the path. 'left' and 'top' values range from 0 to 1 |
| stops    | Y        | Specifies the gradient colour sequence. Is an array of objects containing position and color starting with position 0 and ending with position 1. Intermediary positions may be used to specify other colours on the path. |

**Caveats**

Using the interface above it may be possible to create gradient fill effects not possible using the XLSX editor program.
For example, Excel only supports angle gradients of 0, 45, 90 and 135.
Similarly the sequence of stops may also be limited by the UI with positions [0,1] or [0,0.5,1] as the only options.
Take care with this fill to be sure it is supported by the target XLSX viewers.

### Rich Text

Individual cells now support rich text or in-cell formatting.
 Rich text values can control the font properties of any number of sub-strings within the text value.
 See <a href="font">Fonts</a> for a complete list of details on what font properties are supported.

```javascript

ws.getCell('A1').value = {
  'richText': [
    {'font': {'size': 12,'color': {'theme': 0},'name': 'Calibri','family': 2,'scheme': 'minor'},'text': 'This is '},
    {'font': {'italic': true,'size': 12,'color': {'theme': 0},'name': 'Calibri','scheme': 'minor'},'text': 'a'},
    {'font': {'size': 12,'color': {'theme': 1},'name': 'Calibri','family': 2,'scheme': 'minor'},'text': ' '},
    {'font': {'size': 12,'color': {'argb': 'FFFF6600'},'name': 'Calibri','scheme': 'minor'},'text': 'colorful'},
    {'font': {'size': 12,'color': {'theme': 1},'name': 'Calibri','family': 2,'scheme': 'minor'},'text': ' text '},
    {'font': {'size': 12,'color': {'argb': 'FFCCFFCC'},'name': 'Calibri','scheme': 'minor'},'text': 'with'},
    {'font': {'size': 12,'color': {'theme': 1},'name': 'Calibri','family': 2,'scheme': 'minor'},'text': ' in-cell '},
    {'font': {'bold': true,'size': 12,'color': {'theme': 1},'name': 'Calibri','family': 2,'scheme': 'minor'},'text': 'format'}
  ]
};

expect(ws.getCell('A1').text).to.equal('This is a colorful text with in-cell format');
expect(ws.getCell('A1').type).to.equal(Excel.ValueType.RichText);

```

### Cell Protection

Cell level protection can be modified using the protection property.

```javascript
ws.getCell('A1').protection = {
  locked: false,
  hidden: true,
};
```

**Supported Protection Properties**

| Property | Default | Description |
| -------- | ------- | ----------- |
| locked   | true    | Specifies whether a cell will be locked if the sheet is protected. |
| hidden   | false   | Specifies whether a cell's formula will be visible if the sheet is protected. |

## Conditional Formatting

Conditional formatting allows a sheet to show specific styles, icons, etc
depending on cell values or any arbitrary formula.

Conditional formatting rules are added at the sheet level and will typically
cover a range of cells.

Multiple rules can be applied to a given cell range and each rule will apply
its own style.

If multiple rules affect a given cell, the rule priority value will determine
which rule wins out if competing styles collide.
The rule with the lower priority value wins.
If priority values are not specified for a given rule, ExcelJS will assign them
in ascending order.

Note: at present, only a subset of conditional formatting rules are supported.
Specifically, only the formatting rules that do not require XML rendering
inside an &lt;extLst&gt; element. This means that datasets and three specific
icon sets (3Triangles, 3Stars, 5Boxes) are not supported.

```javascript
// add a checkerboard pattern to A1:E7 based on row + col being even or odd
worksheet.addConditionalFormatting({
  ref: 'A1:E7',
  rules: [
    {
      type: 'expression',
      formulae: ['MOD(ROW()+COLUMN(),2)=0'],
      style: {fill: {type: 'pattern', pattern: 'solid', bgColor: {argb: 'FF00FF00'}}},
    }
  ]
})
```

**Supported Conditional Formatting Rule Types**

| Type         | Description |
| ------------ | ----------- |
| expression   | Any custom function may be used to activate the rule. |
| cellIs       | Compares cell value with supplied formula using specified operator |
| top10        | Applies formatting to cells with values in top (or bottom) ranges |
| aboveAverage | Applies formatting to cells with values above (or below) average |
| colorScale   | Applies a coloured background to cells based on where their values lie in the range |
| iconSet      | Adds one of a range of icons to cells based on value |
| containsText | Applies formatting based on whether cell a specific text |
| timePeriod   | Applies formatting based on whether cell datetime value lies within a specified range |

### Expression

| Field    | Optional | Default | Description |
| -------- | -------- | ------- | ----------- |
| type     |          |         | 'expression' |
| priority | Y        | &lt;auto&gt;  | determines priority ordering of styles |
| formulae |          |         | array of 1 formula string that returns a true/false value. To reference the cell value, use the top-left cell address |
| style    |          |         | style structure to apply if the formula returns true |

### Cell Is

| Field    | Optional | Default | Description |
| -------- | -------- | ------- | ----------- |
| type     |          |         | 'cellIs' |
| priority | Y        | &lt;auto&gt;  | determines priority ordering of styles |
| operator |          |         | how to compare cell value with formula result |
| formulae |          |         | array of 1 formula string that returns the value to compare against each cell |
| style    |          |         | style structure to apply if the comparison returns true |

**Cell Is Operators**

| Operator    | Description |
| ----------- | ----------- |
| equal       | Apply format if cell value equals formula value |
| greaterThan | Apply format if cell value is greater than formula value |
| lessThan    | Apply format if cell value is less than formula value |
| between     | Apply format if cell value is between two formula values (inclusive) |


### Top 10

| Field    | Optional | Default | Description |
| -------- | -------- | ------- | ----------- |
| type     |          |         | 'top10' |
| priority | Y        | &lt;auto&gt;  | determines priority ordering of styles |
| rank     | Y        | 10      | specifies how many top (or bottom) values are included in the formatting |
| percent  | Y        | false   | if true, the rank field is a percentage, not an absolute |
| bottom   | Y        | false   | if true, the bottom values are included instead of the top |
| style    |          |         | style structure to apply if the comparison returns true |

### Above Average

| Field         | Optional | Default | Description |
| ------------- | -------- | ------- | ----------- |
| type          |          |         | 'aboveAverage' |
| priority      | Y        | &lt;auto&gt;  | determines priority ordering of styles |
| aboveAverage  | Y        | false   | if true, the rank field is a percentage, not an absolute |
| style         |          |         | style structure to apply if the comparison returns true |

### Color Scale

| Field         | Optional | Default | Description |
| ------------- | -------- | ------- | ----------- |
| type          |          |         | 'colorScale' |
| priority      | Y        | &lt;auto&gt;  | determines priority ordering of styles |
| cfvo          |          |         | array of 2 to 5 Conditional Formatting Value Objects specifying way-points in the value range |
| color         |          |         | corresponding array of colours to use at given way points |
| style         |          |         | style structure to apply if the comparison returns true |

### Icon Set

| Field         | Optional | Default | Description |
| ------------- | -------- | ------- | ----------- |
| type          |          |         | 'iconSet' |
| priority      | Y        | &lt;auto&gt;  | determines priority ordering of styles |
| iconSet       | Y        | 3TrafficLights | name of icon set to use |
| showValue     |          | true    | Specifies whether the cells in the applied range display the icon and cell value, or the icon only |
| reverse       |          | false   | Specifies whether the icons in the icon set specified in iconSet are show in reserve order. If custom equals "true" this value must be ignored |
| custom        |          |  false  | Specifies whether a custom set of icons is used |
| cfvo          |          |         | array of 2 to 5 Conditional Formatting Value Objects specifying way-points in the value range |
| style         |          |         | style structure to apply if the comparison returns true |

### Data Bar

| Field      | Optional | Default | Description |
| ---------- | -------- | ------- | ----------- |
| type       |          |         | 'dataBar' |
| priority   | Y        | &lt;auto&gt;  | determines priority ordering of styles |
| minLength  |          | 0       | Specifies the length of the shortest data bar in this conditional formatting range |
| maxLength  |          | 100     | Specifies the length of the longest data bar in this conditional formatting range |
| showValue  |          | true    | Specifies whether the cells in the conditional formatting range display both the data bar and the numeric value or the data bar |
| gradient   |          | true    | Specifies whether the data bar has a gradient fill |
| border     |          | true    | Specifies whether the data bar has a border |
| negativeBarColorSameAsPositive  |                | true        | Specifies whether the data bar has a negative bar color that is different from the positive bar color |
| negativeBarBorderColorSameAsPositive  |          | true        | Specifies whether the data bar has a negative border color that is different from the positive border color |
| axisPosition  |       | 'auto'             | Specifies the axis position for the data bar |
| direction  |          | 'leftToRight'      | Specifies the direction of the data bar |
| cfvo          |          |         | array of 2 to 5 Conditional Formatting Value Objects specifying way-points in the value range |
| style         |          |         | style structure to apply if the comparison returns true |

### Contains Text

| Field    | Optional | Default | Description |
| -------- | -------- | ------- | ----------- |
| type     |          |         | 'containsText' |
| priority | Y        | &lt;auto&gt;  | determines priority ordering of styles |
| operator |          |         | type of text comparison |
| text     |          |         | text to search for |
| style    |          |         | style structure to apply if the comparison returns true |

**Contains Text Operators**

| Operator          | Description |
| ----------------- | ----------- |
| containsText      | Apply format if cell value contains the value specified in the 'text' field |
| containsBlanks    | Apply format if cell value contains blanks |
| notContainsBlanks | Apply format if cell value does not contain blanks |
| containsErrors    | Apply format if cell value contains errors |
| notContainsErrors | Apply format if cell value does not contain errors |

### Time Period

| Field      | Optional | Default | Description |
| ---------- | -------- | ------- | ----------- |
| type       |          |         | 'timePeriod' |
| priority   | Y        | &lt;auto&gt;  | determines priority ordering of styles |
| timePeriod |          |         | what time period to compare cell value to |
| style      |          |         | style structure to apply if the comparison returns true |

**Time Periods**

| Time Period       | Description |
| ----------------- | ----------- |
| lastWeek          | Apply format if cell value falls within the last week |
| thisWeek          | Apply format if cell value falls in this week |
| nextWeek          | Apply format if cell value falls in the next week |
| yesterday         | Apply format if cell value is equal to yesterday |
| today             | Apply format if cell value is equal to today |
| tomorrow          | Apply format if cell value is equal to tomorrow |
| last7Days         | Apply format if cell value falls within the last 7 days |
| lastMonth         | Apply format if cell value falls in last month |
| thisMonth         | Apply format if cell value falls in this month |
| nextMonth         | Apply format if cell value falls in next month |

## Outline Levels

Excel supports outlining; where rows or columns can be expanded or collapsed depending on what level of detail the user wishes to view.

Outline levels can be defined in column setup:
```javascript
worksheet.columns = [
  { header: 'Id', key: 'id', width: 10 },
  { header: 'Name', key: 'name', width: 32 },
  { header: 'D.O.B.', key: 'DOB', width: 10, outlineLevel: 1 }
];
```

Or directly on the row or column
```javascript
worksheet.getColumn(3).outlineLevel = 1;
worksheet.getRow(3).outlineLevel = 1;
```

The sheet outline levels can be set on the worksheet
```javascript
// set column outline level
worksheet.properties.outlineLevelCol = 1;

// set row outline level
worksheet.properties.outlineLevelRow = 1;
```

Note: adjusting outline levels on rows or columns or the outline levels on the worksheet will incur a side effect of also modifying the collapsed property of all rows or columns affected by the property change. E.g.:
```javascript
worksheet.properties.outlineLevelCol = 1;

worksheet.getColumn(3).outlineLevel = 1;
expect(worksheet.getColumn(3).collapsed).to.be.true;

worksheet.properties.outlineLevelCol = 2;
expect(worksheet.getColumn(3).collapsed).to.be.false;
```

The outline properties can be set on the worksheet

```javascript
worksheet.properties.outlineProperties = {
  summaryBelow: false,
  summaryRight: false,
};
```

## Images

Adding images to a worksheet is a two-step process.
First, the image is added to the workbook via the addImage() function which will also return an imageId value.
Then, using the imageId, the image can be added to the worksheet either as a tiled background or covering a cell range.

Note: As of this version, adjusting or transforming the image is not supported.

### Add Image to Workbook

The Workbook.addImage function supports adding images by filename or by Buffer.
Note that in both cases, the extension must be specified.
Valid extension values include 'jpeg', 'png', 'gif'.

```javascript
// add image to workbook by filename
const imageId1 = workbook.addImage({
  filename: 'path/to/image.jpg',
  extension: 'jpeg',
});

// add image to workbook by buffer
const imageId2 = workbook.addImage({
  buffer: fs.readFileSync('path/to.image.png'),
  extension: 'png',
});

// add image to workbook by base64
const myBase64Image = "data:image/png;base64,iVBORw0KG...";
const imageId2 = workbook.addImage({
  base64: myBase64Image,
  extension: 'png',
});
```

### Add image background to worksheet

Using the image id from Workbook.addImage, the background to a worksheet can be set using the addBackgroundImage function

```javascript
// set background
worksheet.addBackgroundImage(imageId1);
```

### Add image over a range

Using the image id from Workbook.addImage, an image can be embedded within the worksheet to cover a range.
The coordinates calculated from the range will cover from the top-left of the first cell to the bottom right of the second.

```javascript
// insert an image over B2:D6
worksheet.addImage(imageId2, 'B2:D6');
```

Using a structure instead of a range string, it is possible to partially cover cells.

Note that the coordinate system used for this is zero based, so the top-left of A1 will be { col: 0, row: 0 }.
Fractions of cells can be specified by using floating point numbers, e.g. the midpoint of A1 is { col: 0.5, row: 0.5 }.

```javascript
// insert an image over part of B2:D6
worksheet.addImage(imageId2, {
  tl: { col: 1.5, row: 1.5 },
  br: { col: 3.5, row: 5.5 }
});
```

The cell range can also have the property 'editAs' which will control how the image is anchored to the cell(s)
It can have one of the following values:

| Value     | Description |
| --------- | ----------- |
| undefined | It specifies the image will be moved and sized with cells |
| oneCell   | This is the default. Image will be moved with cells but not sized |
| absolute  | Image will not be moved or sized with cells |

```javascript
ws.addImage(imageId, {
  tl: { col: 0.1125, row: 0.4 },
  br: { col: 2.101046875, row: 3.4 },
  editAs: 'oneCell'
});
```

### Add image to a cell

You can add an image to a cell and then define its width and height in pixels at 96dpi.

```javascript
worksheet.addImage(imageId2, {
  tl: { col: 0, row: 0 },
  ext: { width: 500, height: 200 }
});
```

### Add image with hyperlinks

You can add an image with hyperlinks to a cell, and defines the hyperlinks in image range.

```javascript
worksheet.addImage(imageId2, {
  tl: { col: 0, row: 0 },
  ext: { width: 500, height: 200 },
  hyperlinks: {
    hyperlink: 'http://www.somewhere.com',
    tooltip: 'http://www.somewhere.com'
  }
});
```

## Sheet Protection

Worksheets can be protected from modification by adding a password.

```javascript
await worksheet.protect('the-password', options);
```

Worksheet protection can also be removed:

```javascript
worksheet.unprotect();
```


See <a href="#cell-protection">Cell Protection</a> for details on how
to modify individual cell protection.

**Note:** While the protect() function returns a Promise indicating
that it is async, the current implementation runs on the main
thread and will use approx 600ms on an average CPU. This can be adjusted
by setting the spinCount, which can be used to make the process either
faster or more resilient.

### Sheet Protection Options

| Field               | Default | Description |
| ------------------- | ------- | ----------- |
| selectLockedCells   | true    | Lets the user select locked cells |
| selectUnlockedCells | true    | Lets the user select unlocked cells |
| formatCells         | false   | Lets the user format cells |
| formatColumns       | false   | Lets the user format columns |
| formatRows          | false   | Lets the user format rows |
| insertRows          | false   | Lets the user insert rows |
| insertColumns       | false   | Lets the user insert columns |
| insertHyperlinks    | false   | Lets the user insert hyperlinks |
| deleteRows          | false   | Lets the user delete rows |
| deleteColumns       | false   | Lets the user delete columns |
| sort                | false   | Lets the user sort data |
| autoFilter          | false   | Lets the user filter data in tables |
| pivotTables         | false   | Lets the user use pivot tables |
| spinCount           | 100000  | The number of hash iterations performed when protecting or unprotecting |



## File I/O

### XLSX

#### Reading XLSX

```javascript
// read from a file
const workbook = new Excel.Workbook();
await workbook.xlsx.readFile(filename);
// ... use workbook


// read from a stream
const workbook = new Excel.Workbook();
await workbook.xlsx.read(stream);
// ... use workbook


// load from buffer
const workbook = new Excel.Workbook();
await workbook.xlsx.load(data);
// ... use workbook
```

#### Writing XLSX

```javascript
// write to a file
const workbook = createAndFillWorkbook();
await workbook.xlsx.writeFile(filename);

// write to a stream
await workbook.xlsx.write(stream);

// write to a new buffer
const buffer = await workbook.xlsx.writeBuffer();
```

### CSV

#### Reading CSV

Options supported when reading CSV files.

| Field            |  Required   |    Type     |Description  |
| ---------------- | ----------- | ----------- | ----------- |
| dateFormats      |     N       |  Array      | Specify the date encoding format of dayjs. |
| map              |     N       |  Function   | Custom Array.prototype.map() callback function for processing data. |
| sheetName        |     N       |  String     | Specify worksheet name. |
| parserOptions    |     N       |  Object     | [parseOptions options](https://c2fo.io/fast-csv/docs/parsing/options)  @fast-csv/format module to write csv data. |

```javascript
// read from a file
const workbook = new Excel.Workbook();
const worksheet = await workbook.csv.readFile(filename);
// ... use workbook or worksheet


// read from a stream
const workbook = new Excel.Workbook();
const worksheet = await workbook.csv.read(stream);
// ... use workbook or worksheet


// read from a file with European Dates
const workbook = new Excel.Workbook();
const options = {
  dateFormats: ['DD/MM/YYYY']
};
const worksheet = await workbook.csv.readFile(filename, options);
// ... use workbook or worksheet


// read from a file with custom value parsing
const workbook = new Excel.Workbook();
const options = {
  map(value, index) {
    switch(index) {
      case 0:
        // column 1 is string
        return value;
      case 1:
        // column 2 is a date
        return new Date(value);
      case 2:
        // column 3 is JSON of a formula value
        return JSON.parse(value);
      default:
        // the rest are numbers
        return parseFloat(value);
    }
  },
  // https://c2fo.io/fast-csv/docs/parsing/options
  parserOptions: {
    delimiter: '\t',
    quote: false,
  },
};
const worksheet = await workbook.csv.readFile(filename, options);
// ... use workbook or worksheet
```

The CSV parser uses [fast-csv](https://www.npmjs.com/package/fast-csv) to read the CSV file.
The formatterOptions in the options passed to the above write function will be passed to the @fast-csv/format module to write csv data.
 Please refer to the fast-csv README.md for details.

Dates are parsed using the npm module [dayjs](https://www.npmjs.com/package/dayjs).
 If a dateFormats array is not supplied, the following dateFormats are used:

* 'YYYY-MM-DD\[T\]HH:mm:ss'
* 'MM-DD-YYYY'
* 'YYYY-MM-DD'

Please refer to the [dayjs CustomParseFormat plugin](https://github.com/iamkun/dayjs/blob/HEAD/docs/en/Plugin.md#customparseformat) for details on how to structure a dateFormat.

#### Writing CSV

Options supported when writing to a CSV file.

| Field            |  Required   |    Type     | Description |
| ---------------- | ----------- | ----------- | ----------- |
| dateFormat       |     N       |  String     | Specify the date encoding format of dayjs. |
| dateUTC          |     N       |  Boolean    | Specify whether ExcelJS uses `dayjs.utc ()` to convert time zone for parsing dates. |
| encoding         |     N       |  String     | Specify file encoding format. |
| includeEmptyRows |     N       |  Boolean    | Specifies whether empty rows can be written. |
| map              |     N       |  Function   | Custom Array.prototype.map() callback function for processing row values. |
| sheetName        |     N       |  String     | Specify worksheet name. |
| sheetId          |     N       |  Number     | Specify worksheet ID. |
| formatterOptions |     N       |  Object     | [formatterOptions options](https://c2fo.io/fast-csv/docs/formatting/options/) @fast-csv/format module to write csv data. |

```javascript

// write to a file
const workbook = createAndFillWorkbook();
await workbook.csv.writeFile(filename);

// write to a stream
// Be careful that you need to provide sheetName or
// sheetId for correct import to csv.
await workbook.csv.write(stream, { sheetName: 'Page name' });

// write to a file with European Date-Times
const workbook = new Excel.Workbook();
const options = {
  dateFormat: 'DD/MM/YYYY HH:mm:ss',
  dateUTC: true, // use utc when rendering dates
};
await workbook.csv.writeFile(filename, options);


// write to a file with custom value formatting
const workbook = new Excel.Workbook();
const options = {
  map(value, index) {
    switch(index) {
      case 0:
        // column 1 is string
        return value;
      case 1:
        // column 2 is a date
        return moment(value).format('YYYY-MM-DD');
      case 2:
        // column 3 is a formula, write just the result
        return value.result;
      default:
        // the rest are numbers
        return value;
    }
  },
  // https://c2fo.io/fast-csv/docs/formatting/options
  formatterOptions: {
    delimiter: '\t',
    quote: false,
  },
};
await workbook.csv.writeFile(filename, options);

// write to a new buffer
const buffer = await workbook.csv.writeBuffer();
```

The CSV parser uses [fast-csv](https://www.npmjs.com/package/fast-csv) to write the CSV file.
 The formatterOptions in the options passed to the above write function will be passed to the @fast-csv/format module to write csv data.
 Please refer to the fast-csv README.md for details.

Dates are formatted using the npm module [moment](https://www.npmjs.com/package/moment).
 If no dateFormat is supplied, moment.ISO_8601 is used.
 When writing a CSV you can supply the boolean dateUTC as true to have ExcelJS parse the date without automatically
 converting the timezone using `moment.utc()`.

### Streaming I/O

The File I/O documented above requires that an entire workbook is built up in memory before the file can be written.
 While convenient, it can limit the size of the document due to the amount of memory required.

A streaming writer (or reader) processes the workbook or worksheet data as it is generated,
 converting it into file form as it goes. Typically this is much more efficient on memory as the final
 memory footprint and even intermediate memory footprints are much more compact than with the document version,
 especially when you consider that the row and cell objects are disposed once they are committed.

The interface to the streaming workbook and worksheet is almost the same as the document versions with a few minor practical differences:

* Once a worksheet is added to a workbook, it cannot be removed.
* Once a row is committed, it is no longer accessible since it will have been dropped from the worksheet.
* unMergeCells() is not supported.

Note that it is possible to build the entire workbook without committing any rows.
 When the workbook is committed, all added worksheets (including all uncommitted rows) will be automatically committed.
 However in this case, little will have been gained over the Document version.

#### Streaming XLSX

##### Streaming XLSX Writer

The streaming XLSX workbook writer is available in the ExcelJS.stream.xlsx namespace.

The constructor takes an optional options object with the following fields:

| Field            | Description |
| ---------------- | ----------- |
| stream           | Specifies a writable stream to write the XLSX workbook to. |
| filename         | If stream not specified, this field specifies the path to a file to write the XLSX workbook to. |
| useSharedStrings | Specifies whether to use shared strings in the workbook. Default is `false`. |
| useStyles        | Specifies whether to add style information to the workbook. Styles can add some performance overhead. Default is `false`. |
| zip              | [Zip options](https://www.archiverjs.com/global.html#ZipOptions) that ExcelJS internally passes to [Archiver](https://github.com/archiverjs/node-archiver). Default is `undefined`. |

If neither stream nor filename is specified in the options, the workbook writer will create a StreamBuf object
 that will store the contents of the XLSX workbook in memory.
 This StreamBuf object, which can be accessed via the property workbook.stream, can be used to either
 access the bytes directly by stream.read() or to pipe the contents to another stream.

```javascript
// construct a streaming XLSX workbook writer with styles and shared strings
const options = {
  filename: './streamed-workbook.xlsx',
  useStyles: true,
  useSharedStrings: true
};
const workbook = new Excel.stream.xlsx.WorkbookWriter(options);
```

In general, the interface to the streaming XLSX writer is the same as the Document workbook (and worksheets)
 described above, in fact the row, cell and style objects are the same.

However there are some differences...

**Construction**

As seen above, the WorkbookWriter will typically require the output stream or file to be specified in the constructor.

**Committing Data**

When a worksheet row is ready, it should be committed so that the row object and contents can be freed.
 Typically this would be done as each row is added...

```javascript
worksheet.addRow({
   id: i,
   name: theName,
   etc: someOtherDetail
}).commit();
```

The reason the WorksheetWriter does not commit rows as they are added is to allow cells to be merged across rows:

```javascript
worksheet.mergeCells('A1:B2');
worksheet.getCell('A1').value = 'I am merged';
worksheet.getCell('C1').value = 'I am not';
worksheet.getCell('C2').value = 'Neither am I';
worksheet.getRow(2).commit(); // now rows 1 and two are committed.
```

As each worksheet is completed, it must also be committed:

```javascript
// Finished adding data. Commit the worksheet
worksheet.commit();
```

To complete the XLSX document, the workbook must be committed. If any worksheet in a workbook are uncommitted,
 they will be committed automatically as part of the workbook commit.

```javascript
// Finished the workbook.
await workbook.commit();
// ... the stream has been written
```

##### Streaming XLSX Reader

The streaming XLSX workbook reader is available in the ExcelJS.stream.xlsx namespace.

The constructor takes a required input argument and an optional options argument:

| Argument              | Description |
| --------------------- | ----------- |
| input (required)      | Specifies the name of the file or the readable stream from which to read the XLSX workbook. |
| options (optional)    | Specifies how to handle the event types occuring during the read parsing. |
| options.entries       | Specifies whether to emit entries (`'emit'`) or not (`'ignore'`). Default is `'emit'`. |
| options.sharedStrings | Specifies whether to cache shared strings (`'cache'`), which inserts them into the respective cell values, or whether to emit them (`'emit'`) or ignore them (`'ignore'`), in both of which case the cell value will be a reference to the shared string's index. Default is `'cache'`. |
| options.hyperlinks    | Specifies whether to cache hyperlinks (`'cache'`), which inserts them into their respective cells, whether to emit them (`'emit'`) or whether to ignore them (`'ignore'`). Default is `'cache'`. |
| options.styles        | Specifies whether to cache styles (`'cache'`), which inserts them into their respective rows and cells, or whether to ignore them (`'ignore'`). Default is `'cache'`. |
| options.worksheets    | Specifies whether to emit worksheets (`'emit'`) or not (`'ignore'`). Default is `'emit'`. |

```js
const workbook = new ExcelJS.stream.xlsx.WorkbookReader('./file.xlsx');
for await (const worksheetReader of workbookReader) {
  for await (const row of worksheetReader) {
    // ...
  }
}
```

Please note that `worksheetReader` returns an array of rows rather than each row individually for performance reasons: https://github.com/nodejs/node/issues/31979

###### Iterating over all events

Events on workbook are 'worksheet', 'shared-strings' and 'hyperlinks'. Events on worksheet are 'row' and 'hyperlinks'.

```js
const options = {
  sharedStrings: 'emit',
  hyperlinks: 'emit',
  worksheets: 'emit',
};
const workbook = new ExcelJS.stream.xlsx.WorkbookReader('./file.xlsx', options);
for await (const {eventType, value} of workbook.parse()) {
  switch (eventType) {
    case 'shared-strings':
      // value is the shared string
    case 'worksheet':
      // value is the worksheetReader
    case 'hyperlinks':
      // value is the hyperlinksReader
  }
}
```

###### Readable stream

While we strongly encourage to use async iteration, we also expose a streaming interface for backwards compatibility.

```js
const options = {
  sharedStrings: 'emit',
  hyperlinks: 'emit',
  worksheets: 'emit',
};
const workbookReader = new ExcelJS.stream.xlsx.WorkbookReader('./file.xlsx', options);
workbookReader.read();

workbookReader.on('worksheet', worksheet => {
  worksheet.on('row', row => {
  });
});

workbookReader.on('shared-strings', sharedString => {
  // ...
});

workbookReader.on('hyperlinks', hyperlinksReader => {
  // ...
});

workbookReader.on('end', () => {
  // ...
});
workbookReader.on('error', (err) => {
  // ...
});
```

# Browser

A portion of this library has been isolated and tested for use within a browser environment.

Due to the streaming nature of the workbook reader and workbook writer, these have not been included.
Only the document based workbook may be used (see <a href="#create-a-workbook">Create a Workbook</a> for details).

For example code using ExcelJS in the browser take a look at the <a href="https://github.com/exceljs/exceljs/tree/master/spec/browser">spec/browser</a> folder in the github repo.

## Prebundled

The following files are pre-bundled and included inside the dist folder.

* exceljs.js
* exceljs.min.js

# Value Types

The following value types are supported.

## Null Value

Enum: Excel.ValueType.Null

A null value indicates an absence of value and will typically not be stored when written to file (except for merged cells).
  It can be used to remove the value from a cell.

E.g.

```javascript
worksheet.getCell('A1').value = null;
```

## Merge Cell

Enum: Excel.ValueType.Merge

A merge cell is one that has its value bound to another 'master' cell.
  Assigning to a merge cell will cause the master's cell to be modified.

## Number Value

Enum: Excel.ValueType.Number

A numeric value.

E.g.

```javascript
worksheet.getCell('A1').value = 5;
worksheet.getCell('A2').value = 3.14159;
```

## String Value

Enum: Excel.ValueType.String

A simple text string.

E.g.

```javascript
worksheet.getCell('A1').value = 'Hello, World!';
```

## Date Value

Enum: Excel.ValueType.Date

A date value, represented by the JavaScript Date type.

E.g.

```javascript
worksheet.getCell('A1').value = new Date(2017, 2, 15);
```

## Hyperlink Value

Enum: Excel.ValueType.Hyperlink

A URL with both text and link value.

E.g.
```javascript
// link to web
worksheet.getCell('A1').value = {
  text: 'www.mylink.com',
  hyperlink: 'http://www.mylink.com',
  tooltip: 'www.mylink.com'
};

// internal link
worksheet.getCell('A1').value = { text: 'Sheet2', hyperlink: '#\'Sheet2\'!A1' };
```

## Formula Value

Enum: Excel.ValueType.Formula

An Excel formula for calculating values on the fly.
  Note that while the cell type will be Formula, the cell may have an effectiveType value that will
  be derived from the result value.

Note that ExcelJS cannot process the formula to generate a result, it must be supplied.

E.g.

```javascript
worksheet.getCell('A3').value = { formula: 'A1+A2', result: 7 };
```

Cells also support convenience getters to access the formula and result:

```javascript
worksheet.getCell('A3').formula === 'A1+A2';
worksheet.getCell('A3').result === 7;
```

### Shared Formula

Shared formulae enhance the compression of the xlsx document by decreasing the repetition
of text within the worksheet xml.
The top-left cell in a range is the designated master and will hold the
formula that all the other cells in the range will derive from.
The other 'slave' cells can then refer to this master cell instead of redefining the
whole formula again.
Note that the master formula will be translated to the slave cells in the usual
Excel fashion so that references to other cells will be shifted down and
to the right depending on the slave's offset to the master.
For example: if the master cell A2 has a formula referencing A1 then
if cell B2 shares A2's formula, then it will reference B1.

A master formula can be assigned to a cell along with the slave cells in its range

```javascript
worksheet.getCell('A2').value = {
  formula: 'A1',
  result: 10,
  shareType: 'shared',
  ref: 'A2:B3'
};
```

A shared formula can be assigned to a cell using a new value form:

```javascript
worksheet.getCell('B2').value = { sharedFormula: 'A2', result: 10 };
```

This specifies that the cell B2 is a formula that will be derived from the formula in
A2 and its result is 10.

The formula convenience getter will translate the formula in A2 to what it should be in B2:

```javascript
expect(worksheet.getCell('B2').formula).to.equal('B1');
```

Shared formulae can be assigned into a sheet using the 'fillFormula' function:

```javascript
// set A1 to starting number
worksheet.getCell('A1').value = 1;

// fill A2 to A10 with ascending count starting from A1
worksheet.fillFormula('A2:A10', 'A1+1', [2,3,4,5,6,7,8,9,10]);
```

fillFormula can also use a callback function to calculate the value at each cell

```javascript
// fill A2 to A100 with ascending count starting from A1
worksheet.fillFormula('A2:A100', 'A1+1', (row, col) => row);
```

### Formula Type

To distinguish between real and translated formula cells, use the formulaType getter:

```javascript
worksheet.getCell('A3').formulaType === Enums.FormulaType.Master;
worksheet.getCell('B3').formulaType === Enums.FormulaType.Shared;
```

Formula type has the following values:

| Name                       |  Value  |
| -------------------------- | ------- |
| Enums.FormulaType.None     |   0     |
| Enums.FormulaType.Master   |   1     |
| Enums.FormulaType.Shared   |   2     |

### Array Formula

A new way of expressing shared formulae in Excel is the array formula.
In this form, the master cell is the only cell that contains any information relating to a formula.
It contains the shareType 'array' along with the range of cells it applies to and the formula that will be copied.
The rest of the cells are regular cells with regular values.

Note: array formulae are not translated in the way shared formulae are.
So if master cell A2 refers to A1, then slave cell B2 will also refer to A1.

E.g.
```javascript
// assign array formula to A2:B3
worksheet.getCell('A2').value = {
  formula: 'A1',
  result: 10,
  shareType: 'array',
  ref: 'A2:B3'
};

// it may not be necessary to fill the rest of the values in the sheet
```

The fillFormula function can also be used to fill an array formula

```javascript
// fill A2:B3 with array formula "A1"
worksheet.fillFormula('A2:B3', 'A1', [1,1,1,1], 'array');
```


## Rich Text Value

Enum: Excel.ValueType.RichText

Rich, styled text.

E.g.
```javascript
worksheet.getCell('A1').value = {
  richText: [
    { text: 'This is '},
    {font: {italic: true}, text: 'italic'},
  ]
};
```

## Boolean Value

Enum: Excel.ValueType.Boolean

E.g.

```javascript
worksheet.getCell('A1').value = true;
worksheet.getCell('A2').value = false;
```

## Error Value

Enum: Excel.ValueType.Error

E.g.

```javascript
worksheet.getCell('A1').value = { error: '#N/A' };
worksheet.getCell('A2').value = { error: '#VALUE!' };
```

The current valid Error text values are:

| Name                           | Value       |
| ------------------------------ | ----------- |
| Excel.ErrorValue.NotApplicable | #N/A        |
| Excel.ErrorValue.Ref           | #REF!       |
| Excel.ErrorValue.Name          | #NAME?      |
| Excel.ErrorValue.DivZero       | #DIV/0!     |
| Excel.ErrorValue.Null          | #NULL!      |
| Excel.ErrorValue.Value         | #VALUE!     |
| Excel.ErrorValue.Num           | #NUM!       |

# Interface Changes

Every effort is made to make a good consistent interface that doesn't break through the versions but regrettably, now and then some things have to change for the greater good.

## 0.1.0

### Worksheet.eachRow

The arguments in the callback function to Worksheet.eachRow have been swapped and changed; it was function(rowNumber,rowValues), now it is function(row, rowNumber) which gives it a look and feel more like the underscore (_.each) function and priorities the row object over the row number.

### Worksheet.getRow

This function has changed from returning a sparse array of cell values to returning a Row object. This enables accessing row properties and will facilitate managing row styles and so on.

The sparse array of cell values is still available via Worksheet.getRow(rowNumber).values;

## 0.1.1

### cell.model

cell.styles renamed to cell.style

## 0.2.44

Promises returned from functions switched from Bluebird to native node Promise which can break calling code
 if they rely on Bluebird's extra features.

To mitigate this the following two changes were added to 0.3.0:

* A more fully featured and still browser compatible promise lib is used by default. This lib supports many of the features of Bluebird but with a much lower footprint.
* An option to inject a different Promise implementation. See <a href="#config">Config</a> section for more details.

# Config

ExcelJS now supports dependency injection for the promise library.
 You can restore Bluebird promises by including the following code in your module...

```javascript
ExcelJS.config.setValue('promise', require('bluebird'));
```

Please note: I have tested ExcelJS with bluebird specifically (since up until recently this was the library it used).
 From the tests I have done it will not work with Q.

# Caveats

## Dist Folder

Before publishing this module, the source code is transpiled and otherwise processed
before being placed in a dist/ folder.
This README identifies two files - a browserified bundle and minified version.
No other contents of the dist/ folder are guaranteed in any way other than the file
specified as "main" in the package.json


# Known Issues

## Testing with Puppeteer

The test suite included in this lib includes a small script executed in a headless browser
to validate the bundled packages. At the time of this writing, it appears that
this test does not play nicely in the Windows Linux subsystem.

For this reason, the browser test can be disabled by the existence of a file named .disable-test-browser

```bash
sudo apt-get install libfontconfig
```

## Splice vs Merge

If any splice operation affects a merged cell, the merge group will not be moved correctly

# Release History

| Version | Changes |
| ------- | ------- |
| 0.0.9   | <ul><li><a href="#number-formats">Number Formats</a></li></ul> |
| 0.1.0   | <ul><li>Bug Fixes<ul><li>"&lt;" and "&gt;" text characters properly rendered in xlsx</li></ul></li><li><a href="#columns">Better Column control</a></li><li><a href="#rows">Better Row control</a></li></ul> |
| 0.1.1   | <ul><li>Bug Fixes<ul><li>More textual data written properly to xml (including text, hyperlinks, formula results and format codes)</li><li>Better date format code recognition</li></ul></li><li><a href="#fonts">Cell Font Style</a></li></ul> |
| 0.1.2   | <ul><li>Fixed potential race condition on zip write</li></ul> |
| 0.1.3   | <ul><li><a href="#alignment">Cell Alignment Style</a></li><li><a href="#rows">Row Height</a></li><li>Some Internal Restructuring</li></ul> |
| 0.1.5   | <ul><li>Bug Fixes<ul><li>Now handles 10 or more worksheets in one workbook</li><li>theme1.xml file properly added and referenced</li></ul></li><li><a href="#borders">Cell Borders</a></li></ul> |
| 0.1.6   | <ul><li>Bug Fixes<ul><li>More compatible theme1.xml included in XLSX file</li></ul></li><li><a href="#fills">Cell Fills</a></li></ul> |
| 0.1.8   | <ul><li>Bug Fixes<ul><li>More compatible theme1.xml included in XLSX file</li><li>Fixed filename case issue</li></ul></li><li><a href="#fills">Cell Fills</a></li></ul> |
| 0.1.9   | <ul><li>Bug Fixes<ul><li>Added docProps files to satisfy Mac Excel users</li><li>Fixed filename case issue</li><li>Fixed worksheet id issue</li></ul></li><li><a href="#set-workbook-properties">Core Workbook Properties</a></li></ul> |
| 0.1.10  | <ul><li>Bug Fixes<ul><li>Handles File Not Found error</li></ul></li><li><a href="#csv">CSV Files</a></li></ul> |
| 0.1.11  | <ul><li>Bug Fixes<ul><li>Fixed Vertical Middle Alignment Issue</li></ul></li><li><a href="#styles">Row and Column Styles</a></li><li><a href="#rows">Worksheet.eachRow supports options</a></li><li><a href="#rows">Row.eachCell supports options</a></li><li><a href="#columns">New function Column.eachCell</a></li></ul> |
| 0.2.0   | <ul><li><a href="#streaming-xlxs-writer">Streaming XLSX Writer</a><ul><li>At long last ExcelJS can support writing massive XLSX files in a scalable memory efficient manner. Performance has been optimised and even smaller spreadsheets can be faster to write than the document writer. Options have been added to control the use of shared strings and styles as these can both have a considerable effect on performance</li></ul></li><li><a href="#rows">Worksheet.lastRow</a><ul><li>Access the last editable row in a worksheet.</li></ul></li><li><a href="#rows">Row.commit()</a><ul><li>For streaming writers, this method commits the row (and any previous rows) to the stream. Committed rows will no longer be editable (and are typically deleted from the worksheet object). For Document type workbooks, this method has no effect.</li></ul></li></ul> |
| 0.2.2   | <ul><li><a href="https://pbs.twimg.com/profile_images/2933552754/fc8c70829ee964c5542ae16453503d37.jpeg">One Billion Cells</a><ul><li>Achievement Unlocked: A simple test using ExcelJS has created a spreadsheet with 1,000,000,000 cells. Made using random data with 100,000,000 rows of 10 cells per row. I cannot validate the file yet as Excel will not open it and I have yet to implement the streaming reader but I have every confidence that it is good since 1,000,000 rows loads ok.</li></ul></li></ul> |
| 0.2.3   | <ul><li>Bug Fixes<ul><li><a href="https://github.com/exceljs/exceljs/issues/18">Merge Cell Styles</a><ul><li>Merged cells now persist (and parse) their styles.</li></ul></li></ul></li><li><a href="#streaming-xlxs-writer">Streaming XLSX Writer</a><ul><li>At long last ExcelJS can support writing massive XLSX files in a scalable memory efficient manner. Performance has been optimised and even smaller spreadsheets can be faster to write than the document writer. Options have been added to control the use of shared strings and styles as these can both have a considerable effect on performance</li></ul></li><li><a href="#rows">Worksheet.lastRow</a><ul><li>Access the last editable row in a worksheet.</li></ul></li><li><a href="#rows">Row.commit()</a><ul><li>For streaming writers, this method commits the row (and any previous rows) to the stream. Committed rows will no longer be editable (and are typically deleted from the worksheet object). For Document type workbooks, this method has no effect.</li></ul></li></ul> |
| 0.2.4   | <ul><li>Bug Fixes<ul><li><a href="https://github.com/exceljs/exceljs/issues/27">Worksheets with Ampersand Names</a><ul><li>Worksheet names are now xml-encoded and should work with all xml compatible characters</li></ul></li></ul></li><li><a href="#rows">Row.hidden</a> & <a href="#columns">Column.hidden</a><ul><li>Rows and Columns now support the hidden attribute.</li></ul></li><li><a href="#worksheet">Worksheet.addRows</a><ul><li>New function to add an array of rows (either array or object form) to the end of a worksheet.</li></ul></li></ul> |
| 0.2.6   | <ul><li>Bug Fixes<ul><li><a href="https://github.com/exceljs/exceljs/issues/87">invalid signature: 0x80014</a>: Thanks to <a href="https://github.com/hasanlussa">hasanlussa</a> for the PR</li></ul></li><li><a href="#defined-names">Defined Names</a><ul><li>Cells can now have assigned names which may then be used in formulas.</li></ul></li><li>Converted Bluebird.defer() to new Bluebird(function(resolve, reject){}). Thanks to user <a href="https://github.com/Nishchit14">Nishchit</a> for the Pull Request</li></ul> |
| 0.2.7   | <ul><li><a href="#data-validations">Data Validations</a><ul><li>Cells can now define validations that controls the valid values the cell can have</li></ul></li></ul> |
| 0.2.8   | <ul><li><a href="rich-text">Rich Text Value</a><ul><li>Cells now support <b><i>in-cell</i></b> formatting - Thanks to <a href="https://github.com/pvadam">Peter ADAM</a></li></ul></li><li>Fixed typo in README - Thanks to <a href="https://github.com/MRdNk">MRdNk</a></li><li>Fixing emit in worksheet-reader - Thanks to <a href="https://github.com/alangunning">Alan Gunning</a></li><li>Clearer Docs - Thanks to <a href="https://github.com/miensol">miensol</a></li></ul> |
| 0.2.9   | <ul><li>Fixed "read property 'richText' of undefined error. Thanks to  <a href="https://github.com/james075">james075</a></li></ul> |
| 0.2.10  | <ul><li>Refactoring Complete. All unit and integration tests pass.</li></ul> |
| 0.2.11  | <ul><li><a href="#outline-level">Outline Levels</a>. Thanks to <a href="https://github.com/cricri">cricri</a> for the contribution.</li><li><a href="#worksheet-properties">Worksheet Properties</a></li><li>Further refactoring of worksheet writer.</li></ul> |
| 0.2.12  | <ul><li><a href="#worksheet-views">Sheet Views</a>. Thanks to <a href="https://github.com/cricri">cricri</a> again for the contribution.</li></ul> |
| 0.2.13  | <ul><li>Fix for <a href="https://github.com/exceljs/exceljs/issues">exceljs might be vulnerable for regular expression denial of service</a>. Kudos to <a href="https://github.com/yonjah">yonjah</a> and <a href="https://www.youtube.com/watch?v=wCfE-9bhY2Y">Josh Emerson</a> for the resolution.</li><li>Fix for <a href="https://github.com/exceljs/exceljs/issues/162">Multiple Sheets opens in 'Group' mode in Excel</a>. My bad - overzealous sheet view code.</li><li>Also fix for empty sheet generating invalid xlsx.</li></ul> |
| 0.2.14  | <ul><li>Fix for <a href="https://github.com/exceljs/exceljs/issues">exceljs might be vulnerable for regular expression denial of service</a>. Kudos to <a href="https://github.com/yonjah">yonjah</a> and <a href="https://www.youtube.com/watch?v=wCfE-9bhY2Y">Josh Emerson</a> for the resolution.</li><li>Fixed <a href="https://github.com/exceljs/exceljs/issues/162">Multiple Sheets opens in 'Group' mode in Excel</a> again. Added <a href="#workbook-views">Workbook views</a>.</li><li>Also fix for empty sheet generating invalid xlsx.</li></ul> |
| 0.2.15  | <ul><li>Added <a href="#page-setup">Page Setup Properties</a>. Thanks to <a href="https://github.com/jackkum">Jackkum</a> for the PR</li></ul> |
| 0.2.16  | <ul><li>New <a href="#page-setup">Page Setup</a> Property: Print Area</li></ul> |
| 0.2.17  | <ul><li>Merged <a href="https://github.com/exceljs/exceljs/pull/114">Fix a bug on phonetic characters</a>. This fixes an issue related to reading workbooks with phonetic text in. Note phonetic text is not properly supported yet - just properly ignored. Thanks to <a href="https://github.com/zephyrrider">zephyrrider</a> and <a href="https://github.com/gen6033">gen6033</a> for the contribution.</li></ul> |
| 0.2.18  | <ul><li>Merged <a href="https://github.com/exceljs/exceljs/pull/175">Fix regression #150: Stream API fails to write XLSX files</a>. Apologies for the regression! Thanks to <a href="https://github.com/danieleds">danieleds</a> for the fix.</li><li>Merged <a href="https://github.com/exceljs/exceljs/pull/114">Fix a bug on phonetic characters</a>. This fixes an issue related to reading workbooks with phonetic text in. Note phonetic text is not properly supported yet - just properly ignored. Thanks to <a href="https://github.com/zephyrrider">zephyrrider</a> and <a href="https://github.com/gen6033">gen6033</a> for the contribution.</li></ul> |
| 0.2.19  | <ul><li>Merged <a href="https://github.com/exceljs/exceljs/pull/119">Update xlsx.js #119</a>. This should make parsing more resilient to open-office documents. Thanks to <a href="https://github.com/nvitaterna">nvitaterna</a> for the contribution.</li></ul> |
| 0.2.20  | <ul><li>Merged <a href="https://github.com/exceljs/exceljs/pull/179">Changes from exceljs/exceljs#127 applied to latest version #179</a>. Fixes parsing of defined name values. Thanks to <a href="https://github.com/agdevbridge">agdevbridge</a> and <a href="https://github.com/priitliivak">priitliivak</a> for the contribution.</li></ul> |
| 0.2.21  | <ul><li>Merged <a href="https://github.com/exceljs/exceljs/pull/135">color tabs for worksheet-writer #135</a>. Modified the behaviour to print deprecation warning as tabColor has moved into options.properties. Thanks to <a href="https://github.com/ethanlook">ethanlook</a> for the contribution.</li></ul> |
| 0.2.22  | <ul><li>Merged <a href="https://github.com/exceljs/exceljs/pull/136">Throw legible error when failing Value.getType() #136</a>. Thanks to <a href="https://github.com/wulfsolter">wulfsolter</a> for the contribution.</li><li>Honourable mention to contributors whose PRs were fixed before I saw them:<ul><li><a href="https://github.com/haoliangyu">haoliangyu</a></li><li><a href="https://github.com/wulfsolter">wulfsolter</a></li></ul></li></ul> |
| 0.2.23  | <ul><li>Merged <a href="https://github.com/exceljs/exceljs/pull/137">Fall back to JSON.stringify() if unknown Cell.Type #137</a> with some modification. If a cell value is assigned to an unrecognisable javascript object, the stored value in xlsx and csv files will  be JSON stringified. Note that if the file is read again, no attempt will be made to parse the stringified JSON text. Thanks to <a href="https://github.com/wulfsolter">wulfsolter</a> for the contribution.</li></ul> |
| 0.2.24  | <ul><li>Merged <a href="https://github.com/exceljs/exceljs/pull/166">Protect cell fix #166</a>. This does not mean full support for protected cells merely that the parser is not confused by the extra xml. Thanks to <a href="https://github.com/jayflo">jayflo</a> for the contribution.</li></ul> |
| 0.2.25  | <ul><li>Added functions to delete cells, rows and columns from a worksheet. Modelled after the Array splice method, the functions allow cells, rows and columns to be deleted (and optionally inserted). See <a href="#columns">Columns</a> and <a href="#rows">Rows</a> for details.<br />Note: <a href="#splice-vs-merge">Not compatible with cell merges</a></li></ul> |
| 0.2.26  | <ul><li>Merged <a href="https://github.com/exceljs/exceljs/pull/184">Update border-xform.js #184</a>Border edges without style will be parsed and rendered as no-border. Thanks to <a href="https://github.com/skumarnk2">skumarnk2</a> for the contribution.</li></ul> |
| 0.2.27  | <ul><li>Merged <a href="https://github.com/exceljs/exceljs/pull/187">Pass views to worksheet-writer #187</a>. Now also passes views to worksheet-writer. Thanks to <a href="https://github.com/Temetz">Temetz</a> for the contribution.</li><li>Merged <a href="https://github.com/exceljs/exceljs/pull/189">Do not escape xml characters when using shared strings #189</a>. Fixing bug in shared strings. Thanks to <a href="https://github.com/tkirda">tkirda</a> for the contribution.</li></ul> |
| 0.2.28  | <ul><li>Merged <a href="https://github.com/exceljs/exceljs/pull/190">Fix tiny bug [Update hyperlink-map.js] #190</a>Thanks to <a href="https://github.com/lszlkss">lszlkss</a> for the contribution.</li><li>Merged <a href="https://github.com/exceljs/exceljs/pull/196">fix typo on sheet view showGridLines option #196</a> "showGridlines" should have been "showGridLines". Thanks to <a href="https://github.com/gadiaz1">gadiaz1</a> for the contribution.</li></ul> |
| 0.2.29  | <ul><li>Merged <a href="https://github.com/exceljs/exceljs/pull/199">Fire finish event instead of end event on write stream #199</a> and <a href="https://github.com/exceljs/exceljs/pull/200">Listen for finish event on zip stream instead of middle stream #200</a>. Fixes issues with stream completion events. Thanks to <a href="https://github.com/junajan">junajan</a> for the contribution.</li></ul> |
| 0.2.30  | <ul><li>Merged <a href="https://github.com/exceljs/exceljs/pull/201">Fix issue #178 #201</a>. Adds the following properties to workbook:<ul><li>title</li><li>subject</li><li>keywords</li><li>category</li><li>description</li><li>company</li><li>manager</li></ul>Thanks to <a href="https://github.com/stavenko">stavenko</a> for the contribution.</li></ul> |
| 0.2.31  | <ul><li>Merged <a href="https://github.com/exceljs/exceljs/pull/203">Fix issue #163: the "spans" attribute of the row element is optional #203</a>. Now xlsx parsing will handle documents without row spans. Thanks to <a href="https://github.com/arturas-vitkauskas">arturas-vitkauskas</a> for the contribution.</li></ul> |
| 0.2.32  | <ul><li>Merged <a href="https://github.com/exceljs/exceljs/pull/208">Fix issue 206 #208</a>. Fixes issue reading xlsx files that have been printed. Also adds "lastPrinted" property to Workbook. Thanks to <a href="https://github.com/arturas-vitkauskas">arturas-vitkauskas</a> for the contribution.</li></ul> |
| 0.2.33  | <ul><li>Merged <a href="https://github.com/exceljs/exceljs/pull/210">Allow styling of cells with no value. #210</a>. Includes Null type cells with style in the rendering parsing. Thanks to <a href="https://github.com/oferns">oferns</a> for the contribution.</li></ul> |
| 0.2.34  | <ul><li>Merged <a href="https://github.com/exceljs/exceljs/pull/212">Fix "Unexpected xml node in parseOpen" bug in LibreOffice documents for attributes dc:language and cp:revision #212</a>. Thanks to <a href="https://github.com/jessica-jordan">jessica-jordan</a> for the contribution.</li></ul> |
| 0.2.35  | <ul><li>Fixed <a href="https://github.com/exceljs/exceljs/issues/74">Getting a column/row count #74</a>. <a href="#worksheet-metrics">Worksheet</a> now has rowCount and columnCount properties (and actual variants), <a href="row">Row</a> has cellCount.</li></ul> |
| 0.2.36  | <ul><li>Merged <a href="https://github.com/exceljs/exceljs/pull/217">Stream reader fixes #217</a>. Thanks to <a href="https://github.com/kturney">kturney</a> for the contribution.</li></ul> |
| 0.2.37  | <ul><li>Merged <a href="https://github.com/exceljs/exceljs/pull/225">Fix output order of Sheet Properties #225</a>. Thanks to <a href="https://github.com/keeneym">keeneym</a> for the contribution.</li><li>Merged <a href="https://github.com/exceljs/exceljs/pull/231">remove empty worksheet[0] from _worksheets #231</a>. Thanks to <a href="https://github.com/pookong">pookong</a> for the contribution.</li><li>Merged <a href="https://github.com/exceljs/exceljs/pull/232">do not skip empty string in shared strings so that indexes match #232</a>. Thanks again to <a href="https://github.com/pookong">pookong</a> for the contribution.</li><li>Merged <a href="https://github.com/exceljs/exceljs/pull/233">use shared strings for streamed writes #233</a>. Thanks again to <a href="https://github.com/pookong">pookong</a> for the contribution.</li></ul> |
| 0.2.38  | <ul><li>Merged <a href="https://github.com/exceljs/exceljs/pull/236">Add a comment for issue #216 #236</a>. Thanks to <a href="https://github.com/jsalwen">jsalwen</a> for the contribution.</li><li>Merged <a href="https://github.com/exceljs/exceljs/pull/237">Start on support for 1904 based dates #237</a>. Fixed date handling in documents with the 1904 flag set. Thanks to <a href="https://github.com/holm">holm</a> for the contribution.</li></ul> |
| 0.2.39  | <ul><li>Merged <a href="https://github.com/exceljs/exceljs/pull/245">Stops Bluebird warning about unreturned promise #245</a>. Thanks to <a href="https://github.com/robinbullocks4rb">robinbullocks4rb</a> for the contribution. </li> <li> Merged <a href="https://github.com/exceljs/exceljs/pull/247">Added missing dependency: col-cache.js #247</a>. Thanks to <a href="https://github.com/Manish2005">Manish2005</a> for the contribution. </li> </ul> |
| 0.2.42  | <ul><li>Browser Compatible!<ul><li>Well mostly. I have added a browser sub-folder that contains a browserified bundle and an index.js that can be used to generate another. See <a href="#browser">Browser</a> section for details.</li></ul></li><li>Fixed corrupted theme.xml. Apologies for letting that through.</li><li>Merged <a href="https://github.com/exceljs/exceljs/pull/253">[BUGFIX] data validation formulae undefined #253</a>. Thanks to <a href="https://github.com/jayflo">jayflo</a> for the contribution.</li></ul> |
| 0.2.43  | <ul><li>Merged <a href="https://github.com/exceljs/exceljs/pull/255">added a (maybe partial) solution to issue 99. i wasn't able to create an appropriate test #255</a>. This fixes <a href="https://github.com/exceljs/exceljs/issues/99">Too few data or empty worksheet generate malformed excel file #99</a>. Thanks to <a href="https://github.com/mminuti">mminuti</a> for the contribution.</li></ul> |
| 0.2.44  | <ul><li>Reduced Dependencies.<ul><li>Goodbye lodash, goodbye bluebird. Minified bundle is now just over half what it was in the first version.</li></ul></li></ul> |
| 0.2.45  | <ul><li>Merged <a href="https://github.com/exceljs/exceljs/pull/256">Sheets with hyperlinks and data validations are corrupted #256</a>. Thanks to <a href="https://github.com/simon-stoic">simon-stoic</a> for the contribution.</li></ul> |
| 0.2.46  | <ul><li>Merged <a href="https://github.com/exceljs/exceljs/pull/259">Exclude character controls from XML output. Fixes #234 #262</a>. Thanks to <a href="https://github.com/holm">holm</a> for the contribution.</li><li>Merged <a href="https://github.com/exceljs/exceljs/pull/262">Add support for identifier #259</a>. This fixes <a href="https://github.com/exceljs/exceljs/issues/234">Broken XLSX because of "vertical tab" ascii character in a cell #234</a>. Thanks to <a href="https://github.com/NOtherDev">NOtherDev</a> for the contribution.</li></ul> |
| 0.3.0   | <ul><li>Addressed <a href="https://github.com/exceljs/exceljs/issues/266">Breaking change removing bluebird #266</a>. Appologies for any inconvenience.</li><li>Added Promise library dependency injection. See <a href="#config">Config</a> section for more details.</li></ul> |
| 0.3.1   | <ul><li>Merged <a href="https://github.com/exceljs/exceljs/pull/279">Update dependencies #279</a>. Thanks to <a href="https://github.com/holm">holm</a> for the contribution.</li><li>Merged <a href="https://github.com/exceljs/exceljs/pull/267">Minor fixes for stream handling #267</a>. Thanks to <a href="https://github.com/holm">holm</a> for the contribution.</li><li>Added automated tests in phantomjs for the browserified code.</li></ul> |
| 0.4.0   | <ul><li>Fixed issue <a href="https://github.com/exceljs/exceljs/issues/278">Boolean cell with value ="true" is returned as 1 #278</a>. The fix involved adding two new Call Value types:<ul><li><a href="#boolean-value">Boolean Value</a></li><li><a href="#error-value">Error Value</a></li></ul>Note: Minor version has been bumped up to 4 as this release introduces a couple of interface changes:<ul><li>Boolean cells previously will have returned 1 or 0 will now return true or false</li><li>Error cells that previously returned a string value will now return an error structure</li></ul></li><li>Fixed issue <a href="https://github.com/exceljs/exceljs/issues/280">Code correctness - setters don't return a value #280</a>.</li><li>Addressed issue <a href="https://github.com/exceljs/exceljs/issues/288">v0.3.1 breaks meteor build #288</a>.</li></ul> |
| 0.4.1   | <ul><li>Merged <a href="https://github.com/exceljs/exceljs/pull/285">Add support for cp:contentStatus #285</a>. Thanks to <a href="https://github.com/holm">holm</a> for the contribution.</li><li>Merged <a href="https://github.com/exceljs/exceljs/pull/286">Fix Valid characters in XML (allow \n and \r when saving) #286</a>. Thanks to <a href="https://github.com/Rycochet">Rycochet</a> for the contribution.</li><li>Fixed <a href="https://github.com/exceljs/exceljs/issues/275">hyperlink with query arguments corrupts workbook #275</a>. The hyperlink target is not escaped before serialising in the xml.</li></ul> |
| 0.4.2   | <ul><li><p>Addressed the following issues:<ul><li><a href="https://github.com/exceljs/exceljs/issues/290">White text and borders being changed to black #290</a></li><li><a href="https://github.com/exceljs/exceljs/issues/261">Losing formatting/pivot table from loaded file #261</a></li><li><a href="https://github.com/exceljs/exceljs/issues/272">Solid fill become black #272</a></li></ul>These issues are potentially caused by a bug that caused colours with zero themes, tints or indexes to be rendered and parsed incorrectly.</p><p>Regarding themes: the theme files stored inside the xlsx container hold important information regarding colours, styles etc and if the theme information from a loaded xlsx file is lost, the results can be unpredictable and undesirable. To address this, when an ExcelJS Workbook parses an XLSX file, it will preserve any theme files it finds and include them when writing to a new XLSX. If this behaviour is not desired, the Workbook class exposes a clearThemes() function which will drop the theme content. Note that this behaviour is only implemented in the document based Workbook class, not the streamed Reader and Writer.</p></li></ul> |
| 0.4.3   | <ul><li>Merged <a href="https://github.com/exceljs/exceljs/pull/294">Support error references in cell ranges #294</a>. Thanks to <a href="https://github.com/holm">holm</a> for the contribution.</li></ul> |
| 0.4.4   | <ul><li>Merged <a href="https://github.com/exceljs/exceljs/pull/297">Issue with copied cells #297</a>. This merge adds support for shared formulas. Thanks to <a href="https://github.com/muscapades">muscapades</a> for the contribution.</li></ul> |
| 0.4.6   | <ul><li>Merged <a href="https://github.com/exceljs/exceljs/pull/304">Correct spelling #304</a>. Thanks to <a href="https://github.com/toanalien">toanalien</a> for the contribution.</li><li>Merged <a href="https://github.com/exceljs/exceljs/pull/304">Added support for auto filters #306</a>. This adds <a href="#auto-filters">Auto Filters</a> to the Worksheet. Thanks to <a href="https://github.com/C4rmond4i">C4rmond4i</a> for the contribution.</li><li>Restored NodeJS 4.0.0 compatability by removing the destructuring code. My apologies for any inconvenience.</li></ul> |
| 0.4.9   | <ul><li>Switching to transpiled code for distribution. This will ensure compatability with 4.0.0 and above from here on. And it will also allow use of much more expressive JS code in the lib folder!</li><li><a href="#images">Basic Image Support!</a>Images can now be added to worksheets either as a tiled background or stretched over a range. Note: other features like rotation, etc. are not supported yet and will reqeuire further work.</li></ul> |
| 0.4.10  | <ul><li>Merged <a href="https://github.com/exceljs/exceljs/pull/319">Add missing Office Rels #319</a>. Thanks goes to <a href="https://github.com/mauriciovillalobos">mauriciovillalobos</a> for the contribution.</li><li>Merged <a href="https://github.com/exceljs/exceljs/pull/320">Add printTitlesRow Support #320</a> Thanks goes to <a href="https://github.com/psellers89">psellers89</a> for the contribution.</li></ul> |
| 0.4.11  | <ul><li>Merged <a href="https://github.com/exceljs/exceljs/pull/327">Avoid error on anchor with no media #327</a>. Thanks goes to <a href="https://github.com/holm">holm</a> for the contribution.</li><li>Merged <a href="https://github.com/exceljs/exceljs/pull/332">Assortment of fixes for streaming read #332</a>. Thanks goes to <a href="https://github.com/holm">holm</a> for the contribution.</li></ul> |
| 0.4.12  | <ul><li>Merged <a href="https://github.com/exceljs/exceljs/pull/334">Don’t set address if hyperlink r:id is undefined #334</a>. Thanks goes to <a href="https://github.com/holm">holm</a> for the contribution.</li></ul> |
| 0.4.13  | <ul><li>Merged <a href="https://github.com/exceljs/exceljs/pull/343">Issue 296 #343</a>. This fixes <a href="https://github.com/exceljs/exceljs/issues/296">Issue with writing newlines #296</a>. Thanks goes to <a href="https://github.com/holly-weisser">holly-weisser</a> for the contribution.</li></ul> |
| 0.4.14  | <ul><li>Merged <a href="https://github.com/exceljs/exceljs/pull/350">Syntax highlighting added ✨ #350</a>. Thanks goes to <a href="https://github.com/rmariuzzo">rmariuzzo</a> for the contribution.</li></ul> |
| 0.5.0   | <ul><li>Merged <a href="https://github.com/exceljs/exceljs/pull/356">Fix right to left issues #356</a>. Fixes <a href="https://github.com/exceljs/exceljs/issues/72">Add option to RTL file #72</a> and <a href="https://github.com/exceljs/exceljs/issues/126">Adding an option to set RTL worksheet #126</a>. Big thank you to <a href="https://github.com/alitaheri">alitaheri</a> for this contribution.</li></ul> |
| 0.5.1   | <ul><li>Merged <a href="https://github.com/exceljs/exceljs/pull/364">Fix #345 TypeError: Cannot read property 'date1904' of undefined #364</a>. This fixes <a href="https://github.com/exceljs/exceljs/issues/345">TypeError: Cannot read property 'date1904' of undefined #345</a>. Thanks to <a href="https://github.com/Diluka">Diluka</a> for this contribution.</li></ul>
| 0.6.0   | <ul><li>Merged <a href="https://github.com/exceljs/exceljs/pull/389">Add rowBreaks feature. #389</a>. Thanks to <a href="https://github.com/brucejo75">brucejo75</a> for this contribution.</li></ul> |
| 0.6.1   | <ul><li>Merged <a href="https://github.com/exceljs/exceljs/pull/403">Guard null model fields - fix and tests #403</a>. Thanks to <a href="https://github.com/shdd-cjharries">thecjharries</a> for this contribution. Also thanks to <a href="https://github.com/Rycochet">Ryc O'Chet</a> for help with reviewing.</li></ul> |
| 0.6.2   | <ul><li>Merged <a href="https://github.com/exceljs/exceljs/pull/396">Add some comments in readme according csv importing #396</a>. Thanks to <a href="https://github.com/Imperat">Michael Lelyakin</a> for this contribution. Also thanks to <a href="https://github.com/planemar">planemar</a> for help with reviewing. This also closes <a href="https://github.com/exceljs/exceljs/issues/395">csv to stream doesn't work #395</a>.</li></ul> |
| 0.7.0   | <ul><li>Merged <a href="https://github.com/exceljs/exceljs/pull/407">Impl &lt;xdr:twoCellAnchor editAs=oneCell&gt; #407</a>. Thanks to <a href="https://github.com/Ockejanssen">Ocke Janssen</a> and <a href="https://github.com/kay-ramme">Kay Ramme</a> for this contribution. This change allows control on how images are anchored to cells.</li></ul> |
| 0.7.1   | <ul><li>Merged <a href="https://github.com/exceljs/exceljs/pull/423">Don't break when attempting to import a zip file that's not an Excel file (eg. .numbers) #423</a>. Thanks to <a href="https://github.com/papandreou">Andreas Lind</a> for this contribution. This change makes exceljs more reslilient when opening non-excel files.</li><li>Merged <a href="https://github.com/exceljs/exceljs/pull/434">Fixes #419 : Updates readme. #434</a>. Thanks to <a href="https://github.com/getsomecoke">Vishnu Kyatannawar</a> for this contribution.</li><li>Merged <a href="https://github.com/exceljs/exceljs/pull/436">Don't break when docProps/core.xml contains a &lt;cp:version&gt; tag #436</a>. Thanks to <a href="https://github.com/papandreou">Andreas Lind</a> for this contribution. This change handles core.xml files with empty version tags.</li></ul>
| 0.8.0   | <ul><li>Merged <a href="https://github.com/exceljs/exceljs/pull/442">Add Base64 Image support for the .addImage() method #442</a>. Thanks to <a href="https://github.com/jwmann">James W Mann</a> for this contribution.</li><li>Merged <a href="https://github.com/exceljs/exceljs/pull/453">update moment to 2.19.3 #453</a>. Thanks to <a href="https://github.com/cooltoast">Markan Patel</a> for this contribution.</li></ul> |
| 0.8.1   | <ul><li> Merged <a href="https://github.com/exceljs/exceljs/pull/457">Additional information about font family property #457</a>. Thanks to <a href="https://github.com/kayakyakr">kayakyakr</a> for this contribution. </li> <li> Merged <a href="https://github.com/exceljs/exceljs/pull/459">Fixes #458 #459</a>. This fixes <a href="https://github.com/exceljs/exceljs/issues/458">Add style to column causes it to be hidden #458</a>. Thanks to <a href="https://github.com/AJamesPhillips">Alexander James Phillips</a> for this contribution. </li> </ul> |
| 0.8.2   | <ul><li>Merged <a href="https://github.com/exceljs/exceljs/pull/466">Don't break when loading an Excel file containing a chartsheet #466</a>. Thanks to <a href="https://github.com/papandreou">Andreas Lind</a> for this contribution. </li> <li> Merged <a href="https://github.com/exceljs/exceljs/pull/471">Hotfix/sheet order#257 #471</a>. This fixes <a href="https://github.com/exceljs/exceljs/issues/257">Sheet Order #257</a>. Thanks to <a href="https://github.com/robbi">Robbi</a> for this contribution. </li> </ul> |
| 0.8.3   | <ul> <li> Assimilated <a href="https://github.com/exceljs/exceljs/pull/463">fix #79 outdated dependencies in unzip2</a>. Thanks to <a href="https://github.com/jsamr">Jules Sam. Randolph</a> for starting this fix and a really big thanks to <a href="https://github.com/kachkaev">Alexander Kachkaev</a> for finding the final solution. </li> </ul> |
| 0.8.4   | <ul> <li> Merged <a href="https://github.com/exceljs/exceljs/pull/479">Round Excel date to nearest millisecond when converting to javascript date #479</a>. Thanks to <a href="https://github.com/bjet007">Benoit Jean</a> for this contribution. </li> </ul> |
| 0.8.5   | <ul> <li> Merged <a href="https://github.com/exceljs/exceljs/pull/485">Bug fix: wb.worksheets/wb.eachSheet caused getWorksheet(0) to return sheet #485</a>. Thanks to <a href="https://github.com/mah110020">mah110020</a> for this contribution. </li> </ul> |
| 0.9.0   | <ul> <li> Merged <a href="https://github.com/exceljs/exceljs/pull/489">Feature/issue 424 #489</a>. This fixes <a href="https://github.com/exceljs/exceljs/issues/424">No way to control summaryBelow or summaryRight #424</a>. Many thanks to <a href="https://github.com/sarahdmsi">Sarah</a> for this contribution. </li> </ul>  |
| 0.9.1   | <ul> <li> Merged <a href="https://github.com/exceljs/exceljs/pull/490">add type definition #490</a>. This adds type definitions to ExcelJS! Many thanks to <a href="https://github.com/taoqf">taoqf</a> for this contribution. </li> </ul> |
| 1.0.0   | <ul> <li> Merged <a href="https://github.com/exceljs/exceljs/pull/494">Add Node 8 and Node 9 to continuous integration testing #494</a>. Many thanks to <a href="https://github.com/cooltoast">Markan Patel</a> for this contribution. </li> <li> Merged <a href="https://github.com/exceljs/exceljs/pull/508">Small README fix #508</a>. Many thanks to <a href="https://github.com/lbguilherme">Guilherme Bernal</a> for this contribution. </li> <li> Merged <a href="https://github.com/exceljs/exceljs/pull/501">Add support for inlineStr, including rich text #501</a>. Many thanks to <a href="https://github.com/linguamatics-pdenes">linguamatics-pdenes</a> and <a href="https://github.com/robscotts4rb">Rob Scott</a> for their efforts towards this contribution. Since this change is technically a breaking change (the rendered XML for inline strings will change) I'm making this a major release! </li> </ul> |
| 1.0.1   | <ul> <li> Fixed <a href="https://github.com/exceljs/exceljs/issues/520">spliceColumns problem when the number of columns are important #520</a>. </li> </ul> |
| 1.0.2   | <ul> <li> Merged <a href="https://github.com/exceljs/exceljs/pull/524">Loosen exceljs's dependency requirements for moment #524</a>. Many thanks to <a href="https://github.com/nicoladefranceschi">nicoladefranceschi</a> for this contribution. This change addresses <a href="https://github.com/exceljs/exceljs/issues/517">Ability to use external "moment" package #517</a>. </li> </ul> |
| 1.1.0   | <ul> <li> Addressed <a href="https://github.com/exceljs/exceljs/issues/514">Is there a way inserting values in columns. #514</a>. Added a new getter/setter property to Column to get and set column values (see <a href="#columns">Columns</a> for details). </li> </ul> |
| 1.1.1   | <ul> <li> Merged <a href="https://github.com/exceljs/exceljs/pull/532">Include index.d.ts in published packages #532</a>. To fix <a href="https://github.com/exceljs/exceljs/issues/525">TypeScript definitions missing from npm package #525</a>. Many thanks to <a href="https://github.com/saschanaz">Kagami Sascha Rosylight</a> for this contribution. </li> </ul> |
| 1.1.2   | <ul> <li> Merged <a href="https://github.com/exceljs/exceljs/pull/536">Don't break when docProps/core.xml contains <cp:contentType /> #536</a>. Many thanks to <a href="https://github.com/papandreou">Andreas Lind</a> (and reviewers) for this contribution. </li> </ul> |
| 1.1.3   | <ul> <li> Merged <a href="https://github.com/exceljs/exceljs/pull/537">Try to handle the case where a &lt;c&gt; element is missing an r attribute #537</a>. Many thanks to <a href="https://github.com/papandreou">Andreas Lind</a> for this contribution. </li> </ul> |
| 1.2.0   | <ul> <li> Merged <a href="https://github.com/exceljs/exceljs/pull/544">Add dateUTC flag to CSV Writing #544</a>. Many thanks to <a href="https://github.com/zgriesinger">Zackery Griesinger</a> for this contribution. </li> </ul> |
| 1.2.1   | <ul> <li> Merged <a href="https://github.com/exceljs/exceljs/pull/547">worksheet name is writable #547</a>. Many thanks to <a href="https://github.com/f111fei">xzper</a> for this contribution. </li> </ul> |
| 1.3.0   | <ul> <li> Merged <a href="https://github.com/exceljs/exceljs/pull/549">Add CSV write buffer support #549</a>. Many thanks to <a href="https://github.com/jloveridge">Jarom Loveridge</a> for this contribution. </li> </ul> |
| 1.4.2   | <ul> <li> Merged <a href="https://github.com/exceljs/exceljs/pull/541">Discussion: Customizable row/cell limit #541</a>. Many thanks to <a href="https://github.com/papandreou">Andreas Lind</a> for this contribution. </li> </ul> |
| 1.4.3   | <ul> <li> Merged <a href="https://github.com/exceljs/exceljs/pull/552">Get the right text out of hyperlinked formula cells #552</a>. Many thanks to <a href="https://github.com/papandreou">Andreas Lind</a> and <a href="https://github.com/holm">Christian Holm</a> for this contribution. </li> </ul> |
| 1.4.5   | <ul> <li> Merged <a href="https://github.com/exceljs/exceljs/pull/556">Add test case with a huge file #556</a>. Many thanks to <a href="https://github.com/papandreou">Andreas Lind</a> and <a href="https://github.com/holm">Christian Holm</a> for this contribution. </li> </ul> |
| 1.4.6   | <ul> <li> Merged <a href="https://github.com/exceljs/exceljs/pull/557">Update README.md to reflect correct functionality of row.addPageBreak() #557</a>. Many thanks to <a href="https://github.com/raj7desai">RajDesai</a> for this contribution. </li> <li> Merged <a href="https://github.com/exceljs/exceljs/pull/558">fix index.d.ts #558</a>. Many thanks to <a href="https://github.com/Diluka">Diluka</a> for this contribution. </li> </ul> |
| 1.4.7   | <ul> <li> Merged <a href="https://github.com/exceljs/exceljs/pull/562">List /xl/sharedStrings.xml in [Content_Types].xml only if one of the … #562</a>. Many thanks to <a href="https://github.com/priidikvaikla">Priidik Vaikla</a> for this contribution. </li> </ul> |
| 1.4.8   | <ul> <li> Merged <a href="https://github.com/exceljs/exceljs/pull/562">List /xl/sharedStrings.xml in [Content_Types].xml only if one of the … #562</a>. Many thanks to <a href="https://github.com/priidikvaikla">Priidik Vaikla</a> for this contribution. </li> <li> Fixed issue with above where shared strings were used but the content type was not added. </li> </ul> |
| 1.4.9   | <ul> <li> Merged <a href="https://github.com/exceljs/exceljs/pull/562">List /xl/sharedStrings.xml in [Content_Types].xml only if one of the … #562</a>. Many thanks to <a href="https://github.com/priidikvaikla">Priidik Vaikla</a> for this contribution. </li> <li> Fixed issue with above where shared strings were used but the content type was not added. </li> <li> Fixed issue <a href="https://github.com/exceljs/exceljs/issues/581">1.4.8 broke writing Excel files with useSharedStrings:true #581</a>. </li> </ul> |
| 1.4.10  | <ul> <li> Merged <a href="https://github.com/exceljs/exceljs/pull/564">core-xform: Tolerate a missing cp: namespace for the coreProperties element #564</a>. Many thanks to <a href="https://github.com/papandreou">Andreas Lind</a> for this contribution. </li> </ul> |
| 1.4.12  | <ul> <li> Merged <a href="https://github.com/exceljs/exceljs/pull/567">Avoid error on malformed address #567</a>. Many thanks to <a href="https://github.com/papandreou">Andreas Lind</a> for this contribution. </li> <li> Merged <a href="https://github.com/exceljs/exceljs/pull/571">Added a missing Promise&lt;void&gt; in index.d.ts #571</a>. Many thanks to <a href="https://github.com/carboneater">Gabriel Fournier</a> for this contribution. This release should fix <a href="https://github.com/exceljs/exceljs/issues/548">Is workbook.commit() still a promise or not #548</a> </li> </ul> |
| 1.4.13  | <ul> <li> Merged <a href="https://github.com/exceljs/exceljs/pull/574">Issue #488 #574</a>. Many thanks to <a href="https://github.com/dljenkins">dljenkins</a> for this contribution. This release should fix <a href="https://github.com/exceljs/exceljs/issues/488">Invalid time value Exception #488</a>. </li> </ul> |
| 1.5.0   | <ul> <li> Merged <a href="https://github.com/exceljs/exceljs/pull/577">Sheet add state for hidden or show #577</a>. Many thanks to <a href="https://github.com/Hsinfu">Freddie Hsinfu Huang</a> for this contribution. This release should fix <a href="https://github.com/exceljs/exceljs/issues/226">hide worksheet and reorder sheets #226</a>. </li> </ul> |
| 1.5.1   | <ul> <li> Merged <a href="https://github.com/exceljs/exceljs/pull/582">Update index.d.ts #582</a>. Many thanks to <a href="https://github.com/hankolsen">hankolsen</a> for this contribution. </li> <li> Merged <a href="https://github.com/exceljs/exceljs/pull/584">Decode the _x<4 hex chars>_ escape notation in shared strings #584</a>. Many thanks to <a href="https://github.com/papandreou">Andreas Lind</a> for this contribution. </li> </ul> |
| 1.6.0   | <ul> <li> Added .html property to Cells to facilitate html-safe rendering. See <a href="#handling-individual-cells">Handling Individual Cells</a> for details. </li> </ul> |
| 1.6.1   | <ul> <li> Merged <a href="https://github.com/exceljs/exceljs/pull/587">Fix Issue #488 where dt is an invalid date format. #587</a> to fix  <a href="https://github.com/exceljs/exceljs/issues/488">Invalid time value Exception #488</a>. Many thanks to <a href="https://github.com/ilijaz">Iliya Zubakin</a> for this contribution. </li> </ul> |
| 1.6.2   | <ul> <li> Merged <a href="https://github.com/exceljs/exceljs/pull/587">Fix Issue #488 where dt is an invalid date format. #587</a> to fix  <a href="https://github.com/exceljs/exceljs/issues/488">Invalid time value Exception #488</a>. Many thanks to <a href="https://github.com/ilijaz">Iliya Zubakin</a> for this contribution. </li> <li> Merged <a href="https://github.com/exceljs/exceljs/pull/590">drawing element must be below rowBreaks according to spec or corrupt worksheet #590</a> Many thanks to <a href="https://github.com/nevace">Liam Neville</a> for this contribution. </li> </ul> |
| 1.6.3   | <ul> <li> Merged <a href="https://github.com/exceljs/exceljs/pull/595">set type optional #595</a> Many thanks to <a href="https://github.com/taoqf">taoqf</a> for this contribution. </li> <li> Merged <a href="https://github.com/exceljs/exceljs/pull/578">Fix some xlsx stream read xlsx not in guaranteed order problem #578</a> Many thanks to <a href="https://github.com/KMethod">KMethod</a> for this contribution. </li> <li> Merged <a href="https://github.com/exceljs/exceljs/pull/599">Fix formatting issue in README #599</a> Many thanks to <a href="https://github.com/getsomecoke">Vishnu Kyatannawar</a> for this contribution. </li> </ul> |
| 1.7.0   | <ul> <li> Merged <a href="https://github.com/exceljs/exceljs/pull/602">Ability to set tooltip for hyperlink #602</a> Many thanks to <a href="https://github.com/kalexey89">Kuznetsov Aleksey</a> for this contribution. </li> </ul> |
| 1.8.0   | <ul> <li> Merged <a href="https://github.com/exceljs/exceljs/pull/636">Fix misinterpreted ranges from &lt;definedName&gt; #636</a> Many thanks to <a href="https://github.com/papandreou">Andreas Lind</a> for this contribution. </li> </li> <li> Merged <a href="https://github.com/exceljs/exceljs/pull/640">Add LGTM code quality badges #640</a> Many thanks to <a href="https://github.com/xcorail">Xavier RENE-CORAIL</a> for this contribution. </li> <li> Merged <a href="https://github.com/exceljs/exceljs/pull/646">Add type definition for Column.values #646</a> Many thanks to <a href="https://github.com/emlai">Emil Laine</a> for this contribution. This fixes <a href="https://github.com/exceljs/exceljs/issues/645">Column.values is missing TypeScript definitions #645</a>. </li> <li> Merged <a href="https://github.com/exceljs/exceljs/pull/663">Update README.md with load() option #663</a> Many thanks to <a href="https://github.com/thinksentient">Joanna Walker</a> for this contribution. </li> <li> Merged <a href="https://github.com/exceljs/exceljs/pull/677">fixed packages according to npm audit #677</a> Many thanks to <a href="https://github.com/misleadingTitle">Manuel Minuti</a> for this contribution. </li> <li> Merged <a href="https://github.com/exceljs/exceljs/pull/699">Update index.d.ts #699</a> Many thanks to <a href="https://github.com/rayyen">Ray Yen</a> for this contribution. </li> <li> Merged <a href="https://github.com/exceljs/exceljs/pull/708">Replaced node-unzip-2 to unzipper package which is more robust #708</a> Many thanks to <a href="https://github.com/johnmalkovich100">johnmalkovich100</a> for this contribution. </li> <li> Merged <a href="https://github.com/exceljs/exceljs/pull/728">Read worksheet hidden state #728</a> Many thanks to <a href="https://github.com/LesterLyu">Dishu(Lester) Lyu</a> for this contribution. </li> <li> Merged <a href="https://github.com/exceljs/exceljs/pull/736">add Worksheet.state typescript definition fix #714 #736</a> Many thanks to <a href="https://github.com/ilyes-kechidi">Ilyes Kechidi</a> for this contribution. This fixes <a href="https://github.com/exceljs/exceljs/issues/714">Worksheet State does not exist in index.d.ts #714</a>. </li> </ul> |
| 1.9.0   | <ul> <li> Merged <a href="https://github.com/exceljs/exceljs/pull/702">Improvements for images (correct reading/writing possitions) #702</a>. This fixes <a href="https://github.com/exceljs/exceljs/issues/650">Image location don't respect Column width #650</a> and <a href="https://github.com/exceljs/exceljs/issues/467">Image position - stretching image #467</a>. Many thanks to <a href="https://github.com/Siemienik">Siemienik Paweł</a> for this contribution. </li> </li> </ul> |
| 1.9.1   | <ul> <li> Merged <a href="https://github.com/exceljs/exceljs/pull/619">Add Typescript support for formulas without results #619</a>. Many thanks to <a href="https://github.com/Wolfchin">Loursin</a> for this contribution. </li> </li> <li> Merged <a href="https://github.com/exceljs/exceljs/pull/737">Fix existing row styles when using spliceRows #737</a>. Many thanks to <a href="https://github.com/cxam">cxam</a> for this contribution. </li> </li> <li> Merged <a href="https://github.com/exceljs/exceljs/pull/774">Consistent code quality #774</a>. Many thanks to <a href="https://github.com/alubbe">Andreas Lubbe</a> for this contribution. </li> </li> </ul> |
| 1.10.0  | <ul> <li> Fixed effect of splicing rows and columns on defined names </li> <li> Merged <a href="https://github.com/exceljs/exceljs/pull/746">Add support for adding images anchored to one cell #746</a>. Many thanks to <a href="https://github.com/karlvr">Karl von Randow</a> for this contribution. </li> <li> Merged <a href="https://github.com/exceljs/exceljs/pull/758">Add vertical align property #758</a>. Many thanks to <a href="https://github.com/MikeZyatkov">MikeZyatkov</a> for this contribution. </li> <li> Merged <a href="https://github.com/exceljs/exceljs/pull/775">Replace the temp lib to tmp #775</a>. Many thanks to <a href="https://github.com/coldhiber">Ivan Sotnikov</a> for this contribution. </li> <li> Merged <a href="https://github.com/exceljs/exceljs/pull/780">Replace the temp lib to tmp #775</a>. Many thanks to <a href="https://github.com/alubbe">Andreas Lubbe</a> for this contribution. </li> <li> Merged <a href="https://github.com/exceljs/exceljs/pull/793">Update Worksheet.dimensions return type #793</a>. Many thanks to <a href="https://github.com/Siemienik">Siemienik Paweł</a> for this contribution. </li> <li> Merged <a href="https://github.com/exceljs/exceljs/pull/795">One more types fix #795</a>. Many thanks to <a href="https://github.com/Siemienik">Siemienik Paweł</a> for this contribution. </li> </ul> |
| 1.11.0  | <ul> <li> Merged <a href="https://github.com/exceljs/exceljs/pull/776">Add the ability to bail out of parsing if the number of columns exceeds a given limit #776</a>. Many thanks to <a href="https://github.com/papandreou">Andreas Lind</a> for this contribution. </li> <li> Merged <a href="https://github.com/exceljs/exceljs/pull/799">Add support for repeated columns on every page when printing. #799</a>. Many thanks to <a href="https://github.com/FreakenK">Jasmin Auger</a> for this contribution. </li> <li> Merged <a href="https://github.com/exceljs/exceljs/pull/815">Do not use a promise polyfill on modern setups #815</a>. Many thanks to <a href="https://github.com/alubbe">Andreas Lubbe</a> for this contribution. </li> <li> Merged <a href="https://github.com/exceljs/exceljs/pull/807">copy LICENSE to the dist folder #807</a>. Many thanks to <a href="https://github.com/zypA13510">Yuping Zuo</a> for this contribution. </li> <li> Merged <a href="https://github.com/exceljs/exceljs/pull/813">Avoid unhandled rejection on XML parse error #813</a>. Many thanks to <a href="https://github.com/papandreou">Andreas Lind</a> for this contribution. </li> </ul> |
| 1.12.0  | <ul> <li> Merged <a href="https://github.com/exceljs/exceljs/pull/819">(chore) increment unzipper to 0.9.12 to address npm advisory 886 #819</a>. Many thanks to <a href="https://github.com/kreig303">Kreig Zimmerman</a> for this contribution. </li> <li> Merged <a href="https://github.com/exceljs/exceljs/pull/817">docs(README): improve docs #817</a>. Many thanks to <a href="https://github.com/zypA13510">Yuping Zuo</a> for this contribution. </li> <li> <p> Merged <a href="https://github.com/exceljs/exceljs/pull/823">add comment support #529 #823</a>. Many thanks to <a href="https://github.com/ilimei">ilimei</a> for this contribution. </p> <p>This fixes the following issues:</p> <ul> <li><a href="https://github.com/exceljs/exceljs/issues/202">Is it possible to add comment on a cell? #202</a></li> <li><a href="https://github.com/exceljs/exceljs/issues/451">Add comment to cell #451</a></li> <li><a href="https://github.com/exceljs/exceljs/issues/503">Excel add comment on cell #503</a></li> <li><a href="https://github.com/exceljs/exceljs/issues/529">How to add Cell comment #529</a></li> <li><a href="https://github.com/exceljs/exceljs/issues/707">Please add example to how I can insert comments for a cell #707</a></li> </ul> </li> </ul> |
| 1.12.1  | <ul> <li> Merged <a href="https://github.com/exceljs/exceljs/pull/822">fix issue with print area defined name corrupting file #822</a>. Many thanks to <a href="https://github.com/donaldsonjulia">Julia Donaldson</a> for this contribution. This fixes issue <a href="https://github.com/exceljs/exceljs/issues/664">Defined Names Break/Corrupt Excel File into Repair Mode #664</a>. </li> <li> Merged <a href="https://github.com/exceljs/exceljs/pull/831">Only keep at most 31 characters for sheetname #831</a>. Many thanks to <a href="https://github.com/kaleo211">Xuebin He</a> for this contribution. This fixes issue <a href="https://github.com/exceljs/exceljs/issues/398">Limit worksheet name length to 31 characters #398</a>. </li> </ul> |
| 1.12.2  | <ul> <li> Merged <a href="https://github.com/exceljs/exceljs/pull/834">add cn doc #834</a> and <a href="https://github.com/exceljs/exceljs/pull/852">update cn doc #852</a>. Many thanks to <a href="https://github.com/loverto">flydragon</a> for this contribution. </li> <li> Merged <a href="https://github.com/exceljs/exceljs/pull/853">fix minor spelling mistake in readme #853</a>. Many thanks to <a href="https://github.com/ridespirals">John Varga</a> for this contribution. </li> <li> Merged <a href="https://github.com/exceljs/exceljs/pull/855">Fix defaultRowHeight not working #855</a>. Many thanks to <a href="https://github.com/autukill">autukill</a> for this contribution. This should fix <a href="https://github.com/exceljs/exceljs/issues/422">row height doesn't apply to row #422</a>, <a href="https://github.com/exceljs/exceljs/issues/634">The worksheet.properties.defaultRowHeight can't work!! How to set the rows height, help!! #634</a> and <a href="https://github.com/exceljs/exceljs/issues/696">Default row height doesn't work ? #696</a>. </li> <li> Merged <a href="https://github.com/exceljs/exceljs/pull/854">Always keep first font #854</a>. Many thanks to <a href="https://github.com/dogusev">Dmitriy Gusev</a> for this contribution. This should fix <a href="https://github.com/exceljs/exceljs/issues/816">document scale (width only) is different after read & write #816</a>, <a href="https://github.com/exceljs/exceljs/issues/833">Default font from source document can not be parsed. #833</a> and <a href="https://github.com/exceljs/exceljs/issues/849">Wrong base font: hardcoded Calibri instead of font from the document #849</a>. </li> </ul> |
| 1.13.0  | <ul> <li> Merged <a href="https://github.com/exceljs/exceljs/pull/862">zip: allow tuning compression for performance or size #862</a>. Many thanks to <a href="https://github.com/myfreeer">myfreeer</a> for this contribution. </li> <li> Merged <a href="https://github.com/exceljs/exceljs/pull/863">Feat configure headers and footers #863</a>. Many thanks to <a href="https://github.com/autukill">autukill</a> for this contribution. </li> <li> Fixed an issue with defaultRowHeight where the default value resulted in 'customHeight' property being set. </li> </ul> |
| 1.14.0  | <ul> <li> Merged <a href="https://github.com/exceljs/exceljs/pull/874">Fix header and footer text format error in README.md #874</a>. Many thanks to <a href="https://github.com/autukill">autukill</a> for this contribution. </li> <li> Added Tables. See <a href="#tables">Tables</a> for details. </li> <li> Merged <a href="https://github.com/exceljs/exceljs/pull/887">fix: #877 and #880</a>. Many thanks to <a href="https://github.com/aexei">Alexander Heinrich</a> for this contribution. This fixes <a href="https://github.com/exceljs/exceljs/pull/877">bug: Hyperlink without text crashes write #877</a> and <a href="https://github.com/exceljs/exceljs/pull/880">bug: malformed comment crashes on write #880</a> </li> </ul> |
| 1.15.0  | <ul> <li> Merged <a href="https://github.com/exceljs/exceljs/pull/889">Add Compression level option to WorkbookWriterOptions for streaming #889</a>. Many thanks to <a href="https://github.com/ABenassi87">Alfredo Benassi</a> for this contribution. </li> <li> Merged <a href="https://github.com/exceljs/exceljs/pull/903">Feature/Cell Protection #903</a> and <a href="https://github.com/exceljs/exceljs/pull/907">Feature/Sheet Protection #907</a>. Many thanks to <a href="https://github.com/karabaesh">karabaesh</a> for these contributions. </li> </ul> |
| 2.0.1   | <h2>Major Version Change</h2> <p>Introducing async/await to ExcelJS!</p> <p>The new async and await features of JavaScript can help a lot to make code more readable and maintainable. To avoid confusion, particularly with returned promises from async functions, we have had to remove the Promise class configuration option and from v2 onwards ExcelJS will use native Promises. Since this is potentially a breaking change we're bumping the major version for this release.</p> <h2>Changes</h2> <ul> <li> Merged <a href="https://github.com/exceljs/exceljs/pull/829">Introduce async/await #829</a>. Many thanks to <a href="https://github.com/alubbe">Andreas Lubbe</a> for this contribution. </li> <li> Merged <a href="https://github.com/exceljs/exceljs/pull/930">Update index.d.ts #930</a>. Many thanks to <a href="https://github.com/cosmonovallc">cosmonovallc</a> for this contributions. </li> <li> Merged <a href="https://github.com/exceljs/exceljs/pull/940">TS: Add types for addTable function #940</a>. Many thanks to <a href="https://github.com/egmen">egmen</a> for this contributions. </li> <li> Merged <a href="https://github.com/exceljs/exceljs/pull/926">added explicit return types to the type definitions of Worksheet.protect() and Worksheet.unprotect() #926</a>. Many thanks to <a href="https://github.com/drjokepu">Tamas Czinege</a> for this contributions. </li> <li> Dropped dependencies on Promise libraries. </li> </ul> |
| 3.0.0   | <h2>Another Major Version Change</h2> <p>Javascript has changed a lot over the years, and so have the modules and technologies surrounding it. To this end, this major version of ExcelJS changes the structure of the publish artefacts:</p> <h3>Main Export is now the Original Javascript Source</h3> <p>Prior to this release, the transpiled ES5 code was exported as the package main. From now on, the package main comes directly from the lib/ folder. This means a number of dependencies have been removed, including the polyfills.</p> <h3>ES5 and Browserify are Still Included</h3> <p>In order to support those that still require ES5 ready code (e.g. as dependencies in web apps) the source code will still be transpiled and available  in dist/es5.</p> <p>The ES5 code is also browserified and available as dist/exceljs.js or dist/exceljs.min.js</p> <p><i>See the section <a href="#importing">Importing</a> for details</i></p> |
| 3.1.0   | <ul> <li> Merged <a href="https://github.com/exceljs/exceljs/pull/873">Uprev fast-csv to latest version which does not use unsafe eval #873</a>. Many thanks to <a href="https://github.com/miketownsend">Mike Townsend</a> for this contribution. </li> <li> Merged <a href="https://github.com/exceljs/exceljs/pull/906">Exclude Infinity on createInputStream #906</a>. Many thanks to <a href="https://github.com/sophiedophie">Sophie Kwon</a> for this contribution. </li> <li> Merged <a href="https://github.com/exceljs/exceljs/pull/911">Feature/Add comments/notes to stream writer #911</a>. Many thanks to <a href="https://github.com/brunoargolo">brunoargolo</a> for this contribution. This fixes <a href="https://github.com/exceljs/exceljs/issues/868">Can't add cell comment using streaming WorkbookWriter #868</a> </li> <li> Fixed an issue with reading .xlsx files containing notes. This should resolve the following issues: <ul> <li><a href="https://github.com/exceljs/exceljs/issues/941">Reading comment/note from xlsx #941</a></li> <li><a href="https://github.com/exceljs/exceljs/issues/944">Excel.js doesn't parse comments/notes. #944</a></li> </ul> </li> </ul> |
| 3.2.0   | <ul> <li> Merged <a href="https://github.com/exceljs/exceljs/pull/923">Add document for zip options of streaming WorkbookWriter #923</a>. Many thanks to <a href="https://github.com/piglovesyou">Soichi Takamura</a> for this contribution. </li> <li> Merged <a href="https://github.com/exceljs/exceljs/pull/933">array formula #933</a>. Many thanks to <a href="https://github.com/yoann-antoviaque">yoann-antoviaque</a> for this contribution. This fixes <a href="https://github.com/exceljs/exceljs/issues/932">broken array formula #932</a> and adds <a href="#array-formula">Array Formulae</a> to ExcelJS. </li> </ul> |
| 3.3.0   | <ul> <li> Merged <a href="https://github.com/exceljs/exceljs/pull/892">Fix anchor.js #892</a>. Many thanks to <a href="https://github.com/wwojtkowski">Wojciech Wojtkowski</a> for this contribution. </li> <li> Merged <a href="https://github.com/exceljs/exceljs/pull/896">add xml:space="preserve" for all whitespaces #896</a>. Many thanks to <a href="https://github.com/sebikeller">Sebastian Keller</a> for this contribution. </li> <li> Merged <a href="https://github.com/exceljs/exceljs/pull/959">Add `shrinkToFit` to document and typing #959</a>. Many thanks to <a href="https://github.com/mozisan">('3')</a> for this contribution. This fixes <a href="https://github.com/exceljs/exceljs/issues/943">shrinkToFit property not on documentation #943</a>. </li> <li> Merged <a href="https://github.com/exceljs/exceljs/pull/980">#951: Force formula re-calculation on file open from Excel #980</a>. Many thanks to <a href="https://github.com/zymon">zymon</a> for this contribution. This fixes <a href="https://github.com/exceljs/exceljs/issues/951">Force formula re-calculation on file open from Excel #951</a>. </li> <li> Fixed <a href="https://github.com/exceljs/exceljs/issues/989">Lib contains class syntax, not compatible with IE11 #989</a>. </li> </ul> |
| 3.3.1   | <ul> <li> Merged <a href="https://github.com/exceljs/exceljs/pull/1000">Add headerFooter to worksheet model when importing from file #1000</a>. Many thanks to <a href="https://github.com/kigh-ota">Kaiichiro Ota</a> for this contribution. </li> <li> Merged <a href="https://github.com/exceljs/exceljs/pull/1005">Update eslint plugins and configs #1005</a>, <a href="https://github.com/exceljs/exceljs/pull/1006">Drop grunt-lib-phantomjs #1006</a> and <a href="https://github.com/exceljs/exceljs/pull/1007">Rename .browserslintrc.txt to .browserslistrc #1007</a>. Many thanks to <a href="https://github.com/takenspc">Takeshi Kurosawa</a> for this contribution. </li> <li> Merged <a href="https://github.com/exceljs/exceljs/pull/1012">Fix issue #988 #1012</a>. This fixes <a href="https://github.com/exceljs/exceljs/issues/988">Can not read excel file #988</a>. Many thanks to <a href="https://github.com/thambley">Todd Hambley</a> for this contribution. </li> </ul> |
| 3.4.0   | <ul> <li> Merged <a href="https://github.com/exceljs/exceljs/pull/1016">Feature/stream writer add background images #1016</a>. Many thanks to <a href="https://github.com/brunoargolo">brunoargolo</a> for this contribution. </li> <li> Merged <a href="https://github.com/exceljs/exceljs/pull/1019">Fix issue # 991 #1019</a>. This fixes <a href="https://github.com/exceljs/exceljs/issues/991">read csv file issue #991</a>. Many thanks to <a href="https://github.com/LibertyNJ">Nathaniel J. Liberty</a> for this contribution. </li> <li> Merged <a href="https://github.com/exceljs/exceljs/pull/1018">Large excels - optimize performance of writing file by excelJS + optimize generated file (MS excel opens it much faster) #1018</a>. Many thanks to <a href="https://github.com/pzawadzki82">Piotr</a> for this contribution. </li> </ul> |
| 3.5.0   | <ul> <li> <a href="#conditional-formatting">Conditional Formatting</a> A subset of Excel Conditional formatting has been implemented! Specifically the formatting rules that do not require XML to be rendered inside an &lt;extLst&gt; node, or in other words everything except databar and three icon sets (3Triangles, 3Stars, 5Boxes). These will be implemented in due course </li> <li> Merged <a href="https://github.com/exceljs/exceljs/pull/1030">remove core-js/ import #1030</a>. Many thanks to <a href="https://github.com/bleuscyther">jeffrey n. carre</a> for this contribution. This change is used to create a new browserified bundle artefact that does not include any polyfills. See <a href="#browserify">Browserify</a> for details. </li> </ul> |
| 3.6.0   | <ul> <li> Merged <a href="https://github.com/exceljs/exceljs/pull/1042">1041 multiple print areas #1042</a>. Many thanks to <a href="https://github.com/AlexanderPruss">Alexander Pruss</a> for this contribution. </li> <li> Merged <a href="https://github.com/exceljs/exceljs/pull/1058">fix typings for cell.note #1058</a>. Many thanks to <a href="https://github.com/xydens">xydens</a> for this contribution. </li> <li> <a href="#conditional-formatting">Conditional Formatting</a> has been completed. The &lt;extLst&gt; conditional formattings including dataBar and the three iconSet types (3Triangles, 3Stars, 5Boxes) are now available. </li> </ul> |
| 3.6.1   | <ul> <li> Merged <a href="https://github.com/exceljs/exceljs/pull/1047">Clarify merging cells by row/column numbers #1047</a>. Many thanks to <a href="https://github.com/kendallroth">Kendall Roth</a> for this contribution. </li> <li> Merged <a href="https://github.com/exceljs/exceljs/pull/1048">Fix README mistakes concerning freezing views #1048</a>. Many thanks to <a href="https://github.com/overlookmotel">overlookmotel</a> for this contribution. </li> <li> Merged: <ul> <li><a href="https://github.com/exceljs/exceljs/pull/1073">fix issue #1045 horizontalCentered & verticalCentered in page not working #1073</a></li> <li><a href="https://github.com/exceljs/exceljs/pull/1082">Fix the problem of anchor failure of readme_zh.md file #1082</a></li> <li><a href="https://github.com/exceljs/exceljs/pull/1065">Fix problems caused by case of worksheet names #1065</a></li> </ul> Many thanks to <a href="https://github.com/Alanscut">Alan Wang</a> for this contribution. </li> </ul> |
| 3.7.0   | <ul> <li> Merged <a href="https://github.com/exceljs/exceljs/pull/1076">Fix Issue #1075: Unable to read/write defaultColWidth attribute in &lt;sheetFormatPr&gt; node #1076</a>. Many thanks to <a href="https://github.com/kigh-ota">Kaiichiro Ota</a> for this contribution. </li> <li> Merged <a href="https://github.com/exceljs/exceljs/pull/1078">function duplicateRows added #1078</a> and <a href="https://github.com/exceljs/exceljs/pull/1088">Duplicate rows #1088</a>. Many thanks to <a href="https://github.com/cbeltrangomez84">cbeltrangomez84</a> for this contribution. </li> <li> Merged <a href="https://github.com/exceljs/exceljs/pull/1087">Prevent from unhandled promise rejection durning workbook load #1087</a>. Many thanks to <a href="https://github.com/sohai">Wojtek</a> for this contribution. </li> <li> Merged <a href="https://github.com/exceljs/exceljs/pull/1071">fix issue #899 Support for inserting pictures with hyperlinks #1071</a>. Many thanks to <a href="https://github.com/Alanscut">Alan Wang</a> for this contribution. </li> <li> Merged <a href="https://github.com/exceljs/exceljs/pull/1089">Update TS definition to reference proper internal libraries #1089</a>. Many thanks to <a href="https://github.com/jakawell">Jesse Kawell</a> for this contribution. </li> </ul> |
| 3.8.0   | <ul> <li> Merged <a href="https://github.com/exceljs/exceljs/pull/1090">Issue/Corrupt workbook using stream writer with background image #1090</a>. Many thanks to <a href="https://github.com/brunoargolo">brunoargolo</a> for this contribution. </li> <li> Merged <a href="https://github.com/exceljs/exceljs/pull/1092">Fix index.d.ts #1092</a>. Many thanks to <a href="https://github.com/Siemienik">Siemienik Paweł</a> for this contribution. </li> <li> Merged <a href="https://github.com/exceljs/exceljs/pull/1093">Wait for writing to tmp fiels before handling zip stream close #1093</a>. Many thanks to <a href="https://github.com/sohai">Wojtek</a> for this contribution. </li> <li> Merged <a href="https://github.com/exceljs/exceljs/pull/1095">Support ArrayBuffer as an xlsx.load argument #1095</a>. Many thanks to <a href="https://github.com/sohai">Wojtek</a> for this contribution. </li> <li> Merged <a href="https://github.com/exceljs/exceljs/pull/1099">Export shared strings with RichText #1099</a>. Many thanks to <a href="https://github.com/kigh-ota">Kaiichiro Ota</a> for this contribution. </li> <li> Merged <a href="https://github.com/exceljs/exceljs/pull/1102">Keep borders of merged cells after rewriting an Excel workbook #1102</a>. Many thanks to <a href="https://github.com/kigh-ota">Kaiichiro Ota</a> for this contribution. </li> <li> Merged <a href="https://github.com/exceljs/exceljs/pull/1104">Fix #1103: `editAs` not working #1104</a>. Many thanks to <a href="https://github.com/Alanscut">Alan Wang</a> for this contribution. </li> <li> Merged <a href="https://github.com/exceljs/exceljs/pull/1105">Fix to issue #1101 #1105</a>. Many thanks to <a href="https://github.com/cbeltrangomez84">Carlos Andres Beltran Gomez</a> for this contribution. </li> <li> Merged <a href="https://github.com/exceljs/exceljs/pull/1107">fix some errors and typos in readme #1107</a>. Many thanks to <a href="https://github.com/Alanscut">Alan Wang</a> for this contribution. </li> <li> Merged <a href="https://github.com/exceljs/exceljs/pull/1112">Update issue templates #1112</a>. Many thanks to <a href="https://github.com/Siemienik">Siemienik Paweł</a> for this contribution. </li> </ul> |
| 3.8.1   | <ul> <li> Merged <a href="https://github.com/exceljs/exceljs/pull/1112">Update issue templates #1112</a>. Many thanks to <a href="https://github.com/Siemienik">Siemienik Paweł</a> for this contribution. </li> <li> Merged <a href="https://github.com/exceljs/exceljs/pull/1124">Typo: Replace 'allways' with 'always' #1124</a>. Many thanks to <a href="https://github.com/Siemienik">Siemienik Paweł</a> for this contribution. </li> <li> Merged <a href="https://github.com/exceljs/exceljs/pull/1125">Replace uglify with terser #1125</a>. Many thanks to <a href="https://github.com/alubbe">Andreas Lubbe</a> for this contribution. </li> <li> Merged <a href="https://github.com/exceljs/exceljs/pull/1126">Apply codestyles on each commit and run lint:fix #1126</a>. Many thanks to <a href="https://github.com/alubbe">Andreas Lubbe</a> for this contribution. </li> <li> Merged <a href="https://github.com/exceljs/exceljs/pull/1127">[WIP] Replace sax with saxes #1127</a>. Many thanks to <a href="https://github.com/alubbe">Andreas Lubbe</a> for this contribution. </li> <li> Merged <a href="https://github.com/exceljs/exceljs/pull/1128">Add PR, Feature Request and Question github templates #1128</a>. Many thanks to <a href="https://github.com/alubbe">Andreas Lubbe</a> for this contribution. </li> <li> Merged <a href="https://github.com/exceljs/exceljs/pull/1137">fix issue #749 Fix internal link example errors in readme #1137</a>. Many thanks to <a href="https://github.com/Alanscut">Alan Wang</a> for this contribution. </li> </ul> |
| 3.8.2   | <ul> <li> Merged <a href="https://github.com/exceljs/exceljs/pull/1133">Update @types/node version to latest lts #1133</a>. Many thanks to <a href="https://github.com/Siemienik">Siemienik Paweł</a> for this contribution. </li> <li> Merged <a href="https://github.com/exceljs/exceljs/pull/1134">fix issue #1118 Adding Data Validation and Conditional Formatting to the same sheet causes corrupt workbook #1134</a>. Many thanks to <a href="https://github.com/Alanscut">Alan Wang</a> for this contribution. </li> <li> Merged <a href="https://github.com/exceljs/exceljs/pull/1139">Add benchmarking #1139</a>. Many thanks to <a href="https://github.com/alubbe">Andreas Lubbe</a> for this contribution. </li> <li> Merged <a href="https://github.com/exceljs/exceljs/pull/1148">fix issue #731 image extensions not be case sensitive #1148</a>. Many thanks to <a href="https://github.com/Alanscut">Alan Wang</a> for this contribution. </li> <li> Merged <a href="https://github.com/exceljs/exceljs/pull/1169">fix issue #1165 and update index.d.ts #1169</a>. Many thanks to <a href="https://github.com/Alanscut">Alan Wang</a> for this contribution. </li> </ul> |<|MERGE_RESOLUTION|>--- conflicted
+++ resolved
@@ -352,20 +352,16 @@
 const worksheet = workbook.getWorksheet('My Sheet');
 
 // fetch sheet by id
-<<<<<<< HEAD
+// INFO: Be careful when using it!
+// It tries to access to `worksheet.id` field. Sometimes (really very often) workbook has worksheets with id not starting from 1.
+// For instance It happens when any worksheet has been deleted.
+// It's much more safety when you assume that ids are random. And stop to use this function.
+// If you need to access all worksheets in a loop please look to the next example.
 const worksheet = workbook.getWorksheet(1);
-=======
-// INFO: Be careful when using it! 
-// It tries to access to `worksheet.id` field. Sometimes (really very often) workbook has worksheets with id not starting from 1. 
-// For instance It happens when any worksheet has been deleted.
-// It's much more safety when you assume that ids are random. And stop to use this function. 
-// If you need to access all worksheets in a loop please look to the next example.
-var worksheet = workbook.getWorksheet(1);
 
 // access by `worksheets` array:
 workbook.worksheets[0]; //the first one;
 
->>>>>>> 95965061
 ```
 
 It's important to know that `workbook.getWorksheet(1) != Workbook.worksheets[0]` and `workbook.getWorksheet(1) != Workbook.worksheets[1]`,
