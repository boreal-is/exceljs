--- conflicted
+++ resolved
@@ -29,7 +29,6 @@
 
 var utils = require('../utils/utils');
 var XmlStream = require('../utils/xml-stream');
-var StreamBuf = require('../utils/stream-buf');
 
 var StylesXform = require('./xform/style/styles-xform');
 
@@ -41,11 +40,7 @@
 var WorkbookXform = require('./xform/book/workbook-xform');
 var WorksheetXform = require('./xform/sheet/worksheet-xform');
 
-<<<<<<< HEAD
-var fsReadFileAsync = Bluebird.promisify(fs.readFile);
-=======
 var theme1Xml = require('./xml/theme1.xml.js');
->>>>>>> 1c99318f
 
 var XLSX = module.exports = function (workbook) {
   this.workbook = workbook;
@@ -139,6 +134,27 @@
         });
     }
   },
+  processMediaEntry: function(entry, model) {
+    var name = entry.path.substr(9);
+    // TODO: fix!
+    return new Bluebird(function(resolve, reject) {
+      var streamBuf = new StreamBuf();
+      entry.on('end', function() {
+        model.media[name] = {
+          type: 'image',
+          image: {
+            type: name.split('.')[1],
+            buffer: streamBuf.toBuffer()
+          }
+        };
+        resolve();
+      });
+      entry.on('error', function(error) {
+        reject(error);
+      });
+      entry.pipe(streamBuf);
+    });
+  },
   processThemeEntry: function(entry, model) {
     var match = entry.path.match(/xl\/theme\/([a-zA-Z0-9]+)\.xml/);
     if (match) {
@@ -165,11 +181,8 @@
       worksheets: [],
       worksheetHash: {},
       worksheetRels: [],
-<<<<<<< HEAD
-      media: {}
-=======
       themes: {},
->>>>>>> 1c99318f
+      media: {},
     };
 
     // we have to be prepared to read the zip entries in whatever order they arrive
@@ -237,53 +250,12 @@
           break;
 
         default:
-<<<<<<< HEAD
-          if (entry.path.match(/xl\/worksheets\/sheet\d+\.xml/)) {
-            match = entry.path.match(/xl\/worksheets\/sheet(\d+)\.xml/);
-            sheetNo = match[1];
-            
-            promise = self.parseWorksheet(entry)
-              .then(function (worksheet) {
-                worksheet.sheetNo = sheetNo;
-                model.worksheetHash[entry.path] = worksheet;
-                model.worksheets.push(worksheet);
-              });
-          } else if (entry.path.match(/xl\/worksheets\/_rels\/sheet\d+\.xml.rels/)) {
-            match = entry.path.match(/xl\/worksheets\/_rels\/sheet(\d+)\.xml.rels/);
-            sheetNo = match[1];
-            promise = self.parseRels(entry)
-              .then(function (relationships) {
-                model.worksheetRels[sheetNo] = relationships;
-              });
-          } else if (entry.path.match(/xl\/media\/.+/)) {
-            var name = entry.path.substr(9);
-            return new Bluebird(function(resolve, reject) {
-              var streamBuf = new StreamBuf();
-              entry.on('end', function() {
-                model.media[name] = {
-                  type: 'image',
-                  image: {
-                    type: name.split('.')[1],
-                    buffer: streamBuf.toBuffer()
-                  }
-                };
-                resolve();
-              });
-              entry.on('error', function(error) {
-                reject(error);
-              });
-              entry.pipe(streamBuf);
-            });
-          } else {
-            entry.autodrain();
-          }
-=======
           promise =
             self.processWorksheetEntry(entry, model) ||
             self.processWorksheetRelsEntry(entry, model) ||
             self.processThemeEntry(entry, model) ||
+            self.processMediaEntry(entry, model) ||
             self.processIgnoreEntry(entry);
->>>>>>> 1c99318f
           break;
       }
 
@@ -484,13 +456,8 @@
 
         if (worksheet.rels && worksheet.rels.length) {
           xmlStream = new XmlStream();
-<<<<<<< HEAD
           relationshipsXform.render(xmlStream, worksheet.rels);
           zip.append(xmlStream.xml, {name: '/xl/worksheets/_rels/sheet' + worksheet.id + '.xml.rels'});
-=======
-          relationshipsXform.render(xmlStream, worksheet.hyperlinks);
-          zip.append(xmlStream.xml, {name: 'xl/worksheets/_rels/sheet' + worksheet.id + '.xml.rels'});
->>>>>>> 1c99318f
         }
       });
 
