'use strict';

const utils = require('../../../utils/utils');
const BaseXform = require('../base-xform');

const RelationshipXform = (module.exports = function() {});

utils.inherits(RelationshipXform, BaseXform, {
  render(xmlStream, model) {
    xmlStream.leafNode('Relationship', model);
  },

<<<<<<< HEAD
  parseOpen: function(node) {
=======
  parseOpen(node) {
>>>>>>> cee23d41
    switch (node.name) {
      case 'Relationship':
        this.model = node.attributes;
        return true;
      default:
        return false;
    }
  },
  parseText() {},
  parseClose() {
    return false;
  },
});<|MERGE_RESOLUTION|>--- conflicted
+++ resolved
@@ -10,11 +10,7 @@
     xmlStream.leafNode('Relationship', model);
   },
 
-<<<<<<< HEAD
-  parseOpen: function(node) {
-=======
   parseOpen(node) {
->>>>>>> cee23d41
     switch (node.name) {
       case 'Relationship':
         this.model = node.attributes;
