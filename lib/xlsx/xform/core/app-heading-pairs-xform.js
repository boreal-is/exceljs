'use strict';

const utils = require('../../../utils/utils');
const BaseXform = require('../base-xform');

const AppHeadingPairsXform = (module.exports = function() {});

utils.inherits(AppHeadingPairsXform, BaseXform, {
  render(xmlStream, model) {
    xmlStream.openNode('HeadingPairs');
    xmlStream.openNode('vt:vector', { size: 2, baseType: 'variant' });

    xmlStream.openNode('vt:variant');
    xmlStream.leafNode('vt:lpstr', undefined, 'Worksheets');
    xmlStream.closeNode();

    xmlStream.openNode('vt:variant');
    xmlStream.leafNode('vt:i4', undefined, model.length);
    xmlStream.closeNode();

    xmlStream.closeNode();
    xmlStream.closeNode();
  },

<<<<<<< HEAD
  parseOpen: function(node) {
=======
  parseOpen(node) {
>>>>>>> cee23d41
    // no parsing
    return node.name === 'HeadingPairs';
  },
  parseText() {},
  parseClose(name) {
    return name !== 'HeadingPairs';
  },
});<|MERGE_RESOLUTION|>--- conflicted
+++ resolved
@@ -22,11 +22,7 @@
     xmlStream.closeNode();
   },
 
-<<<<<<< HEAD
-  parseOpen: function(node) {
-=======
   parseOpen(node) {
->>>>>>> cee23d41
     // no parsing
     return node.name === 'HeadingPairs';
   },
