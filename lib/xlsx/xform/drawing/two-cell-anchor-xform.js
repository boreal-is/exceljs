'use strict';

<<<<<<< HEAD
var utils = require('../../../utils/utils');
var colCache = require('../../../utils/col-cache');
var BaseXform = require('../base-xform');
var StaticXform = require('../static-xform');
var Anchor = require('../../../doc/anchor');
=======
const utils = require('../../../utils/utils');
const colCache = require('../../../utils/col-cache');
const BaseXform = require('../base-xform');
const StaticXform = require('../static-xform');
>>>>>>> cee23d41

const CellPositionXform = require('./cell-position-xform');
const PicXform = require('./pic-xform');

const TwoCellAnchorXform = (module.exports = function() {
  this.map = {
    'xdr:from': new CellPositionXform({ tag: 'xdr:from' }),
    'xdr:to': new CellPositionXform({ tag: 'xdr:to' }),
    'xdr:pic': new PicXform(),
    'xdr:clientData': new StaticXform({ tag: 'xdr:clientData' }),
  };
});

utils.inherits(TwoCellAnchorXform, BaseXform, {
  get tag() {
    return 'xdr:twoCellAnchor';
  },

  prepare(model, options) {
    this.map['xdr:pic'].prepare(model.picture, options);

    // convert model.range into tl, br
    if (typeof model.range === 'string') {
      const range = colCache.decode(model.range);
      // Note - zero based
<<<<<<< HEAD
      model.tl = CellPositionXform.buildModel({
        nativeCol: range.left - 1,
        nativeRow: range.top - 1
      });
      // zero based but also +1 to cover to bottom right of br cell
      model.br = CellPositionXform.buildModel({
        nativeCol: range.right,
        nativeRow: range.bottom
      });
=======
      model.tl = {
        col: range.left - 1,
        row: range.top - 1,
      };
      // zero based but also +1 to cover to bottom right of br cell
      model.br = {
        col: range.right,
        row: range.bottom,
      };
>>>>>>> cee23d41
    } else {
      model.range.tl = Anchor.asInstance(model.range.tl);
      model.range.br = Anchor.asInstance(model.range.br);
      model.tl = model.range.tl;
      model.br = model.range.br;
    }
  },

  render(xmlStream, model) {
    if (model.range.editAs) {
      xmlStream.openNode(this.tag, { editAs: model.range.editAs });
    } else {
      xmlStream.openNode(this.tag);
    }

    this.map['xdr:from'].render(xmlStream, model.tl);
    this.map['xdr:to'].render(xmlStream, model.br);
    this.map['xdr:pic'].render(xmlStream, model.picture);
    this.map['xdr:clientData'].render(xmlStream, {});

    xmlStream.closeNode();
  },

  parseOpen(node) {
    if (this.parser) {
      this.parser.parseOpen(node);
      return true;
    }
    switch (node.name) {
      case this.tag:
        this.reset();
        this.model = {
          editAs: node.attributes.editAs,
        };
        break;
      default:
        this.parser = this.map[node.name];
        if (this.parser) {
          this.parser.parseOpen(node);
        }
        break;
    }
    return true;
  },

  parseText(text) {
    if (this.parser) {
      this.parser.parseText(text);
    }
  },

  parseClose(name) {
    if (this.parser) {
      if (!this.parser.parseClose(name)) {
        this.parser = undefined;
      }
      return true;
    }
    switch (name) {
      case this.tag:
        this.model = this.model || {};
        this.model.tl = this.map['xdr:from'].model;
        this.model.br = this.map['xdr:to'].model;
        this.model.picture = this.map['xdr:pic'].model;
        return false;
      default:
        // could be some unrecognised tags
        return true;
    }
  },

  reconcile(model, options) {
    if (model.picture && model.picture.rId) {
      const rel = options.rels[model.picture.rId];
      const match = rel.Target.match(/.*\/media\/(.+[.][a-z]{3,4})/);
      if (match) {
        const name = match[1];
        const mediaId = options.mediaIndex[name];
        model.medium = options.media[mediaId];
      }
    }
<<<<<<< HEAD

    model.tl = Anchor.asInstance(model.tl);
    model.br = Anchor.asInstance(model.br);

    if (model.tl && model.br && Number.isInteger(model.tl.row) && Number.isInteger(model.tl.col) && Number.isInteger(model.br.row) && Number.isInteger(model.br.col)) {
=======
    if (
      model.tl &&
      model.br &&
      Number.isInteger(model.tl.row) &&
      Number.isInteger(model.tl.col) &&
      Number.isInteger(model.br.row) &&
      Number.isInteger(model.br.col)
    ) {
>>>>>>> cee23d41
      model.range = colCache.encode(model.tl.row + 1, model.tl.col + 1, model.br.row, model.br.col);
    } else {
      model.range = {
        tl: model.tl,
        br: model.br,
      };
    }
    if (model.editAs) {
      model.range.editAs = model.editAs;
      delete model.editAs;
    }
    delete model.tl;
    delete model.br;
  },
});<|MERGE_RESOLUTION|>--- conflicted
+++ resolved
@@ -1,17 +1,10 @@
 'use strict';
 
-<<<<<<< HEAD
-var utils = require('../../../utils/utils');
-var colCache = require('../../../utils/col-cache');
-var BaseXform = require('../base-xform');
-var StaticXform = require('../static-xform');
-var Anchor = require('../../../doc/anchor');
-=======
 const utils = require('../../../utils/utils');
 const colCache = require('../../../utils/col-cache');
 const BaseXform = require('../base-xform');
 const StaticXform = require('../static-xform');
->>>>>>> cee23d41
+const Anchor = require('../../../doc/anchor');
 
 const CellPositionXform = require('./cell-position-xform');
 const PicXform = require('./pic-xform');
@@ -37,27 +30,15 @@
     if (typeof model.range === 'string') {
       const range = colCache.decode(model.range);
       // Note - zero based
-<<<<<<< HEAD
       model.tl = CellPositionXform.buildModel({
         nativeCol: range.left - 1,
-        nativeRow: range.top - 1
+        nativeRow: range.top - 1,
       });
       // zero based but also +1 to cover to bottom right of br cell
       model.br = CellPositionXform.buildModel({
         nativeCol: range.right,
-        nativeRow: range.bottom
+        nativeRow: range.bottom,
       });
-=======
-      model.tl = {
-        col: range.left - 1,
-        row: range.top - 1,
-      };
-      // zero based but also +1 to cover to bottom right of br cell
-      model.br = {
-        col: range.right,
-        row: range.bottom,
-      };
->>>>>>> cee23d41
     } else {
       model.range.tl = Anchor.asInstance(model.range.tl);
       model.range.br = Anchor.asInstance(model.range.br);
@@ -139,13 +120,10 @@
         model.medium = options.media[mediaId];
       }
     }
-<<<<<<< HEAD
 
     model.tl = Anchor.asInstance(model.tl);
     model.br = Anchor.asInstance(model.br);
 
-    if (model.tl && model.br && Number.isInteger(model.tl.row) && Number.isInteger(model.tl.col) && Number.isInteger(model.br.row) && Number.isInteger(model.br.col)) {
-=======
     if (
       model.tl &&
       model.br &&
@@ -154,7 +132,6 @@
       Number.isInteger(model.br.row) &&
       Number.isInteger(model.br.col)
     ) {
->>>>>>> cee23d41
       model.range = colCache.encode(model.tl.row + 1, model.tl.col + 1, model.br.row, model.br.col);
     } else {
       model.range = {
