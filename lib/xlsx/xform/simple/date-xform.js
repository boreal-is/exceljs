'use strict';

const utils = require('../../../utils/utils');
const BaseXform = require('../base-xform');

const DateXform = (module.exports = function(options) {
  this.tag = options.tag;
  this.attr = options.attr;
  this.attrs = options.attrs;
  this._format =
    options.format ||
    function(dt) {
      try {
        if (isNaN(dt.getTime())) return '';
        return dt.toISOString();
      } catch (e) {
        return '';
      }
    };
  this._parse =
    options.parse ||
    function(str) {
      return new Date(str);
    };
});

utils.inherits(DateXform, BaseXform, {
<<<<<<< HEAD

  render: function(xmlStream, model) {
=======
  render(xmlStream, model) {
>>>>>>> cee23d41
    if (model) {
      xmlStream.openNode(this.tag);
      if (this.attrs) {
        xmlStream.addAttributes(this.attrs);
      }
      if (this.attr) {
        xmlStream.addAttribute(this.attr, this._format(model));
      } else {
        xmlStream.writeText(this._format(model));
      }
      xmlStream.closeNode();
    }
  },

  parseOpen(node) {
    if (node.name === this.tag) {
      if (this.attr) {
        this.model = this._parse(node.attributes[this.attr]);
      } else {
        this.text = [];
      }
    }
  },
  parseText(text) {
    if (!this.attr) {
      this.text.push(text);
    }
  },
  parseClose() {
    if (!this.attr) {
      this.model = this._parse(this.text.join(''));
    }
    return false;
  },
});<|MERGE_RESOLUTION|>--- conflicted
+++ resolved
@@ -25,12 +25,7 @@
 });
 
 utils.inherits(DateXform, BaseXform, {
-<<<<<<< HEAD
-
-  render: function(xmlStream, model) {
-=======
   render(xmlStream, model) {
->>>>>>> cee23d41
     if (model) {
       xmlStream.openNode(this.tag);
       if (this.attrs) {
