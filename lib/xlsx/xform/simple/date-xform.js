--- conflicted
+++ resolved
@@ -13,18 +13,13 @@
   this.tag = options.tag;
   this.attr = options.attr;
   this.attrs = options.attrs;
-<<<<<<< HEAD
-  this._format = options.format || function(dt) {
-    if (isNaN(dt.getTime())) return '';
-    return dt.toISOString();
-=======
-    this._format = options.format || function (dt) {
+  this._format = options.format || function (dt) {
     try {
+      if (isNaN(dt.getTime())) return '';
       return dt.toISOString();
     } catch(e) {
       return '';
     }
->>>>>>> acfa8b36
   };
   this._parse = options.parse || function(str) { return new Date(str); };
 };
