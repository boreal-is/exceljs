--- conflicted
+++ resolved
@@ -13,12 +13,7 @@
 });
 
 utils.inherits(IntegerXform, BaseXform, {
-<<<<<<< HEAD
-
-  render: function(xmlStream, model) {
-=======
   render(xmlStream, model) {
->>>>>>> cee23d41
     // int is different to float in that zero is not rendered
     if (model || this.zero) {
       xmlStream.openNode(this.tag);
