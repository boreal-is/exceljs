--- conflicted
+++ resolved
@@ -14,11 +14,7 @@
     xmlStream.leafNode('mergeCell', { ref: model });
   },
 
-<<<<<<< HEAD
-  parseOpen: function(node) {
-=======
   parseOpen(node) {
->>>>>>> cee23d41
     if (node.name === 'mergeCell') {
       this.model = node.attributes.ref;
       return true;
