'use strict';

const _ = require('../../../utils/under-dash');
const utils = require('../../../utils/utils');
const BaseXform = require('../base-xform');

function booleanToXml(model) {
  return model ? '1' : undefined;
}
function pageOrderToXml(model) {
  switch (model) {
    case 'overThenDown':
      return model;
    default:
      return undefined;
  }
}
function cellCommentsToXml(model) {
  switch (model) {
    case 'atEnd':
    case 'asDisplyed':
      return model;
    default:
      return undefined;
  }
}
function errorsToXml(model) {
  switch (model) {
    case 'dash':
    case 'blank':
    case 'NA':
      return model;
    default:
      return undefined;
  }
}
function pageSizeToModel(value) {
  return value !== undefined ? parseInt(value, 10) : undefined;
}

const PageSetupXform = (module.exports = function() {});

utils.inherits(PageSetupXform, BaseXform, {
  get tag() {
    return 'pageSetup';
  },

  render(xmlStream, model) {
    if (model) {
      const attributes = {
        paperSize: model.paperSize,
        orientation: model.orientation,
        horizontalDpi: model.horizontalDpi,
        verticalDpi: model.verticalDpi,
        pageOrder: pageOrderToXml(model.pageOrder),
        blackAndWhite: booleanToXml(model.blackAndWhite),
        draft: booleanToXml(model.draft),
        cellComments: cellCommentsToXml(model.cellComments),
        errors: errorsToXml(model.errors),
        scale: model.scale,
        fitToWidth: model.fitToWidth,
        fitToHeight: model.fitToHeight,
        firstPageNumber: model.firstPageNumber,
        useFirstPageNumber: booleanToXml(model.firstPageNumber),
        usePrinterDefaults: booleanToXml(model.usePrinterDefaults),
        copies: model.copies,
      };
      if (_.some(attributes, value => value !== undefined)) {
        xmlStream.leafNode(this.tag, attributes);
      }
    }
  },

<<<<<<< HEAD
  parseOpen: function(node) {
=======
  parseOpen(node) {
>>>>>>> cee23d41
    switch (node.name) {
      case this.tag:
        this.model = {
          paperSize: pageSizeToModel(node.attributes.paperSize),
          orientation: node.attributes.orientation || 'portrait',
          horizontalDpi: parseInt(node.attributes.horizontalDpi || '4294967295', 10),
          verticalDpi: parseInt(node.attributes.verticalDpi || '4294967295', 10),
          pageOrder: node.attributes.pageOrder || 'downThenOver',
          blackAndWhite: node.attributes.blackAndWhite === '1',
          draft: node.attributes.draft === '1',
          cellComments: node.attributes.cellComments || 'None',
          errors: node.attributes.errors || 'displayed',
          scale: parseInt(node.attributes.scale || '100', 10),
          fitToWidth: parseInt(node.attributes.fitToWidth || '1', 10),
          fitToHeight: parseInt(node.attributes.fitToHeight || '1', 10),
          firstPageNumber: parseInt(node.attributes.firstPageNumber || '1', 10),
          useFirstPageNumber: node.attributes.useFirstPageNumber === '1',
          usePrinterDefaults: node.attributes.usePrinterDefaults === '1',
          copies: parseInt(node.attributes.copies || '1', 10),
        };
        return true;
      default:
        return false;
    }
  },
  parseText() {},
  parseClose() {
    return false;
  },
});<|MERGE_RESOLUTION|>--- conflicted
+++ resolved
@@ -71,11 +71,7 @@
     }
   },
 
-<<<<<<< HEAD
-  parseOpen: function(node) {
-=======
   parseOpen(node) {
->>>>>>> cee23d41
     switch (node.name) {
       case this.tag:
         this.model = {
