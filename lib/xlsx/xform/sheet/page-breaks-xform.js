--- conflicted
+++ resolved
@@ -14,11 +14,7 @@
     xmlStream.leafNode('brk', model);
   },
 
-<<<<<<< HEAD
-  parseOpen: function(node) {
-=======
   parseOpen(node) {
->>>>>>> cee23d41
     if (node.name === 'brk') {
       this.model = node.attributes.ref;
       return true;
