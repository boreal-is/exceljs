'use strict';

const utils = require('../../../utils/utils');
const BaseXform = require('../base-xform');

const DimensionXform = (module.exports = function() {});

utils.inherits(DimensionXform, BaseXform, {
  get tag() {
    return 'dimension';
  },

  render(xmlStream, model) {
    if (model) {
      xmlStream.leafNode('dimension', { ref: model });
    }
  },

<<<<<<< HEAD
  parseOpen: function(node) {
=======
  parseOpen(node) {
>>>>>>> cee23d41
    if (node.name === 'dimension') {
      this.model = node.attributes.ref;
      return true;
    }
    return false;
  },
  parseText() {},
  parseClose() {
    return false;
  },
});<|MERGE_RESOLUTION|>--- conflicted
+++ resolved
@@ -16,11 +16,7 @@
     }
   },
 
-<<<<<<< HEAD
-  parseOpen: function(node) {
-=======
   parseOpen(node) {
->>>>>>> cee23d41
     if (node.name === 'dimension') {
       this.model = node.attributes.ref;
       return true;
