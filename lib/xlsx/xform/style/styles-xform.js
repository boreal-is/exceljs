'use strict';

const PromishLib = require('../../../utils/promish');

const utils = require('../../../utils/utils');
const Enums = require('../../../doc/enums');
const XmlStream = require('../../../utils/xml-stream');

const BaseXform = require('../base-xform');
const StaticXform = require('../static-xform');
const ListXform = require('../list-xform');
const FontXform = require('./font-xform');
const FillXform = require('./fill-xform');
const BorderXform = require('./border-xform');
const NumFmtXform = require('./numfmt-xform');
const StyleXform = require('./style-xform');

// custom numfmt ids start here
const NUMFMT_BASE = 164;

// =============================================================================
// StylesXform is used to generate and parse the styles.xml file
// it manages the collections of fonts, number formats, alignments, etc
const StylesXform = function(initialise) {
  this.map = {
<<<<<<< HEAD
    numFmts: new ListXform({tag: 'numFmts', count: true, childXform: new NumFmtXform()}),
    fonts: new ListXform({tag: 'fonts', count: true, childXform: new FontXform(), $: {'x14ac:knownFonts': 1}}),
    fills: new ListXform({tag: 'fills', count: true, childXform: new FillXform()}),
    borders: new ListXform({tag: 'borders', count: true, childXform: new BorderXform()}),
    cellStyleXfs: new ListXform({tag: 'cellStyleXfs', count: true, childXform: new StyleXform()}),
    cellXfs: new ListXform({tag: 'cellXfs', count: true, childXform: new StyleXform({xfId: true})}),
=======
    numFmts: new ListXform({ tag: 'numFmts', count: true, childXform: new NumFmtXform() }),
    fonts: new ListXform({ tag: 'fonts', count: true, childXform: new FontXform(), $: { 'x14ac:knownFonts': 1 } }),
    fills: new ListXform({ tag: 'fills', count: true, childXform: new FillXform() }),
    borders: new ListXform({ tag: 'borders', count: true, childXform: new BorderXform() }),
    cellStyleXfs: new ListXform({ tag: 'cellStyleXfs', count: true, childXform: new StyleXform() }),
    cellXfs: new ListXform({ tag: 'cellXfs', count: true, childXform: new StyleXform({ xfId: true }) }),
>>>>>>> cee23d41

    // for style manager
    numFmt: new NumFmtXform(),
    font: new FontXform(),
    fill: new FillXform(),
    border: new BorderXform(),
    style: new StyleXform({ xfId: true }),

    cellStyles: StylesXform.STATIC_XFORMS.cellStyles,
    dxfs: StylesXform.STATIC_XFORMS.dxfs,
    tableStyles: StylesXform.STATIC_XFORMS.tableStyles,
    extLst: StylesXform.STATIC_XFORMS.extLst,
  };

  if (initialise) {
    // StylesXform also acts as style manager and is used to build up styles-model during worksheet processing
    this.init();
  }
};

utils.inherits(
  StylesXform,
  BaseXform,
  {
    STYLESHEET_ATTRIBUTES: {
      xmlns: 'http://schemas.openxmlformats.org/spreadsheetml/2006/main',
      'xmlns:mc': 'http://schemas.openxmlformats.org/markup-compatibility/2006',
      'mc:Ignorable': 'x14ac x16r2',
      'xmlns:x14ac': 'http://schemas.microsoft.com/office/spreadsheetml/2009/9/ac',
      'xmlns:x16r2': 'http://schemas.microsoft.com/office/spreadsheetml/2015/02/main',
    },
    STATIC_XFORMS: {
      cellStyles: new StaticXform({ tag: 'cellStyles', $: { count: 1 }, c: [{ tag: 'cellStyle', $: { name: 'Normal', xfId: 0, builtinId: 0 } }] }),
      dxfs: new StaticXform({ tag: 'dxfs', $: { count: 0 } }),
      tableStyles: new StaticXform({ tag: 'tableStyles', $: { count: 0, defaultTableStyle: 'TableStyleMedium2', defaultPivotStyle: 'PivotStyleLight16' } }),
      extLst: new StaticXform({
        tag: 'extLst',
        c: [
          {
            tag: 'ext',
            $: { uri: '{EB79DEF2-80B8-43e5-95BD-54CBDDF9020C}', 'xmlns:x14': 'http://schemas.microsoft.com/office/spreadsheetml/2009/9/main' },
            c: [{ tag: 'x14:slicerStyles', $: { defaultSlicerStyle: 'SlicerStyleLight1' } }],
          },
          {
            tag: 'ext',
            $: { uri: '{9260A510-F301-46a8-8635-F512D64BE5F5}', 'xmlns:x15': 'http://schemas.microsoft.com/office/spreadsheetml/2010/11/main' },
            c: [{ tag: 'x15:timelineStyles', $: { defaultTimelineStyle: 'TimeSlicerStyleLight1' } }],
          },
        ],
      }),
    },
  },
  {
    initIndex() {
      this.index = {
        style: {},
        numFmt: {},
        numFmtNextId: 164, // start custom format ids here
        font: {},
        border: {},
        fill: {},
      };
    },

    init() {
      // Prepare for Style Manager role
      this.model = {
        styles: [],
        numFmts: [],
        fonts: [],
        borders: [],
        fills: [],
      };

      this.initIndex();

      // default (zero) font
      this._addFont({ size: 11, color: { theme: 1 }, name: 'Calibri', family: 2, scheme: 'minor' });

      // default (zero) border
      this._addBorder({});

      // add default (all zero) style
      this._addStyle({ numFmtId: 0, fontId: 0, fillId: 0, borderId: 0, xfId: 0 });

      // add default fills
      this._addFill({ type: 'pattern', pattern: 'none' });
      this._addFill({ type: 'pattern', pattern: 'gray125' });
    },

    render(xmlStream, model) {
      model = model || this.model;
      //
      //   <fonts count="2" x14ac:knownFonts="1">
      xmlStream.openXml(XmlStream.StdDocAttributes);

      xmlStream.openNode('styleSheet', StylesXform.STYLESHEET_ATTRIBUTES);

      if (this.index) {
        // model has been built by style manager role (contains xml)
        if (model.numFmts && model.numFmts.length) {
          xmlStream.openNode('numFmts', { count: model.numFmts.length });
          model.numFmts.forEach(numFmtXml => {
            xmlStream.writeXml(numFmtXml);
          });
          xmlStream.closeNode();
        }

        xmlStream.openNode('fonts', { count: model.fonts.length });
        model.fonts.forEach(fontXml => {
          xmlStream.writeXml(fontXml);
        });
        xmlStream.closeNode();

        xmlStream.openNode('fills', { count: model.fills.length });
        model.fills.forEach(fillXml => {
          xmlStream.writeXml(fillXml);
        });
        xmlStream.closeNode();

        xmlStream.openNode('borders', { count: model.borders.length });
        model.borders.forEach(borderXml => {
          xmlStream.writeXml(borderXml);
        });
        xmlStream.closeNode();

        this.map.cellStyleXfs.render(xmlStream, [{ numFmtId: 0, fontId: 0, fillId: 0, borderId: 0, xfId: 0 }]);

        xmlStream.openNode('cellXfs', { count: model.styles.length });
        model.styles.forEach(styleXml => {
          xmlStream.writeXml(styleXml);
        });
        xmlStream.closeNode();
      } else {
        // model is plain JSON and needs to be xformed
        this.map.numFmts.render(xmlStream, model.numFmts);
        this.map.fonts.render(xmlStream, model.fonts);
        this.map.fills.render(xmlStream, model.fills);
        this.map.borders.render(xmlStream, model.borders);
        this.map.cellStyleXfs.render(xmlStream, [{ numFmtId: 0, fontId: 0, fillId: 0, borderId: 0, xfId: 0 }]);
        this.map.cellXfs.render(xmlStream, model.styles);
      }

      // trailing static stuff
      StylesXform.STATIC_XFORMS.cellStyles.render(xmlStream);
      StylesXform.STATIC_XFORMS.dxfs.render(xmlStream);
      StylesXform.STATIC_XFORMS.tableStyles.render(xmlStream);
      StylesXform.STATIC_XFORMS.extLst.render(xmlStream);

      xmlStream.closeNode();
    },

    parseOpen(node) {
      if (this.parser) {
        this.parser.parseOpen(node);
        return true;
      }
      switch (node.name) {
        case 'styleSheet':
          this.initIndex();
          return true;
        default:
          this.parser = this.map[node.name];
          if (this.parser) {
            this.parser.parseOpen(node);
          }
          return true;
      }
    },
    parseText(text) {
      if (this.parser) {
        this.parser.parseText(text);
      }
    },
    parseClose(name) {
      if (this.parser) {
        if (!this.parser.parseClose(name)) {
          this.parser = undefined;
        }
        return true;
      }
      switch (name) {
        case 'styleSheet': {
          this.model = {};
          const add = (propName, xform) => {
            if (xform.model && xform.model.length) {
              this.model[propName] = xform.model;
            }
          };
          add('numFmts', this.map.numFmts);
          add('fonts', this.map.fonts);
          add('fills', this.map.fills);
          add('borders', this.map.borders);
          add('styles', this.map.cellXfs);

          // index numFmts
          this.index = {
            model: [],
            numFmt: [],
          };
          if (this.model.numFmts) {
            const numFmtIndex = this.index.numFmt;
            this.model.numFmts.forEach(numFmt => {
              numFmtIndex[numFmt.id] = numFmt.formatCode;
            });
          }

          return false;
        }
        default:
          // not quite sure how we get here!
          return true;
      }
    },

    // add a cell's style model to the collection
    // each style property is processed and cross-referenced, etc.
    // the styleId is returned. Note: cellType is used when numFmt not defined
    addStyleModel(model, cellType) {
      if (!model) {
        return 0;
      }

      // if we have seen this style object before, assume it has the same styleId
      if (this.weakMap && this.weakMap.has(model)) {
        return this.weakMap.get(model);
      }

      const style = {};
      cellType = cellType || Enums.ValueType.Number;

      if (model.numFmt) {
        style.numFmtId = this._addNumFmtStr(model.numFmt);
      } else {
        switch (cellType) {
          case Enums.ValueType.Number:
            style.numFmtId = this._addNumFmtStr('General');
            break;
          case Enums.ValueType.Date:
            style.numFmtId = this._addNumFmtStr('mm-dd-yy');
            break;
          default:
            break;
        }
      }

      if (model.font) {
        style.fontId = this._addFont(model.font);
      }

      if (model.border) {
        style.borderId = this._addBorder(model.border);
      }

      if (model.fill) {
        style.fillId = this._addFill(model.fill);
      }

      if (model.alignment) {
        style.alignment = model.alignment;
      }

      const styleId = this._addStyle(style);
      if (this.weakMap) {
        this.weakMap.set(model, styleId);
      }
      return styleId;
    },

    // given a styleId (i.e. s="n"), get the cell's style model
    // objects are shared where possible.
    getStyleModel(id) {
      // if the style doesn't exist return null
      const style = this.model.styles[id];
      if (!style) return null;

      // have we built this model before?
      let model = this.index.model[id];
      if (model) return model;

      // build a new model
      model = this.index.model[id] = {};

      // -------------------------------------------------------
      // number format
      if (style.numFmtId) {
        const numFmt = this.index.numFmt[style.numFmtId] || NumFmtXform.getDefaultFmtCode(style.numFmtId);
        if (numFmt) {
          model.numFmt = numFmt;
        }
      }

      function addStyle(name, group, styleId) {
        if (styleId) {
          const part = group[styleId];
          if (part) {
            model[name] = part;
          }
        }
      }

      addStyle('font', this.model.fonts, style.fontId);
      addStyle('border', this.model.borders, style.borderId);
      addStyle('fill', this.model.fills, style.fillId);

      // -------------------------------------------------------
      // alignment
      if (style.alignment) {
        model.alignment = style.alignment;
      }

      return model;
    },

    // =========================================================================
    // Private Interface
    _addStyle(style) {
      const xml = this.map.style.toXml(style);
      let index = this.index.style[xml];
      if (index === undefined) {
        index = this.index.style[xml] = this.model.styles.length;
        this.model.styles.push(xml);
      }
      return index;
    },

    // =========================================================================
    // Number Formats
    _addNumFmtStr(formatCode) {
      // check if default format
      let index = NumFmtXform.getDefaultFmtId(formatCode);
      if (index !== undefined) return index;

      // check if already in
      index = this.index.numFmt[formatCode];
      if (index !== undefined) return index;

      index = this.index.numFmt[formatCode] = NUMFMT_BASE + this.model.numFmts.length;
      const xml = this.map.numFmt.toXml({ id: index, formatCode });
      this.model.numFmts.push(xml);
      return index;
    },

    // =========================================================================
    // Fonts
    _addFont(font) {
      const xml = this.map.font.toXml(font);
      let index = this.index.font[xml];
      if (index === undefined) {
        index = this.index.font[xml] = this.model.fonts.length;
        this.model.fonts.push(xml);
      }
      return index;
    },

    // =========================================================================
    // Borders
    _addBorder(border) {
      const xml = this.map.border.toXml(border);
      let index = this.index.border[xml];
      if (index === undefined) {
        index = this.index.border[xml] = this.model.borders.length;
        this.model.borders.push(xml);
      }
      return index;
    },

    // =========================================================================
    // Fills
    _addFill(fill) {
      const xml = this.map.fill.toXml(fill);
      let index = this.index.fill[xml];
      if (index === undefined) {
        index = this.index.fill[xml] = this.model.fills.length;
        this.model.fills.push(xml);
      }
      return index;
    },

    // =========================================================================
  }
);

// the stylemanager mock acts like StyleManager except that it always returns 0 or {}
StylesXform.Mock = function() {
  StylesXform.call(this);
  this.model = {
    styles: [{ numFmtId: 0, fontId: 0, fillId: 0, borderId: 0, xfId: 0 }],
    numFmts: [],
    fonts: [{ size: 11, color: { theme: 1 }, name: 'Calibri', family: 2, scheme: 'minor' }],
    borders: [{}],
    fills: [{ type: 'pattern', pattern: 'none' }, { type: 'pattern', pattern: 'gray125' }],
  };
};

utils.inherits(StylesXform.Mock, StylesXform, {
  // =========================================================================
  // Style Manager Interface

  // override normal behaviour - consume and dispose
  parseStream(stream) {
    stream.autodrain();
    return PromishLib.Promish.resolve();
  },

  // add a cell's style model to the collection
  // each style property is processed and cross-referenced, etc.
  // the styleId is returned. Note: cellType is used when numFmt not defined
  addStyleModel(model, cellType) {
    switch (cellType) {
      case Enums.ValueType.Date:
        return this.dateStyleId;
      default:
        return 0;
    }
  },

  get dateStyleId() {
    if (!this._dateStyleId) {
      const dateStyle = {
        numFmtId: NumFmtXform.getDefaultFmtId('mm-dd-yy'),
      };
      this._dateStyleId = this.model.styles.length;
      this.model.styles.push(dateStyle);
    }
    return this._dateStyleId;
  },

  // given a styleId (i.e. s="n"), get the cell's style model
  // objects are shared where possible.
  getStyleModel(/* id */) {
    return {};
  },
});

module.exports = StylesXform;<|MERGE_RESOLUTION|>--- conflicted
+++ resolved
@@ -23,21 +23,12 @@
 // it manages the collections of fonts, number formats, alignments, etc
 const StylesXform = function(initialise) {
   this.map = {
-<<<<<<< HEAD
-    numFmts: new ListXform({tag: 'numFmts', count: true, childXform: new NumFmtXform()}),
-    fonts: new ListXform({tag: 'fonts', count: true, childXform: new FontXform(), $: {'x14ac:knownFonts': 1}}),
-    fills: new ListXform({tag: 'fills', count: true, childXform: new FillXform()}),
-    borders: new ListXform({tag: 'borders', count: true, childXform: new BorderXform()}),
-    cellStyleXfs: new ListXform({tag: 'cellStyleXfs', count: true, childXform: new StyleXform()}),
-    cellXfs: new ListXform({tag: 'cellXfs', count: true, childXform: new StyleXform({xfId: true})}),
-=======
     numFmts: new ListXform({ tag: 'numFmts', count: true, childXform: new NumFmtXform() }),
     fonts: new ListXform({ tag: 'fonts', count: true, childXform: new FontXform(), $: { 'x14ac:knownFonts': 1 } }),
     fills: new ListXform({ tag: 'fills', count: true, childXform: new FillXform() }),
     borders: new ListXform({ tag: 'borders', count: true, childXform: new BorderXform() }),
     cellStyleXfs: new ListXform({ tag: 'cellStyleXfs', count: true, childXform: new StyleXform() }),
     cellXfs: new ListXform({ tag: 'cellXfs', count: true, childXform: new StyleXform({ xfId: true }) }),
->>>>>>> cee23d41
 
     // for style manager
     numFmt: new NumFmtXform(),
