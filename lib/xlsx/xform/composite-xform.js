'use strict';

const utils = require('../../utils/utils');
const BaseXform = require('./base-xform');

const CompositeXform = (module.exports = function(options) {
  this.tag = options.tag;
  this.attrs = options.attrs;
  this.children = options.children;
  this.map = this.children.reduce((map, child) => {
    const name = child.name || child.tag;
    const tag = child.tag || child.name;
    map[tag] = child;
    child.name = name;
    child.tag = tag;
    return map;
  }, {});
});

utils.inherits(CompositeXform, BaseXform, {
  prepare(model, options) {
    this.children.forEach(child => {
      child.xform.prepare(model[child.tag], options);
    });
  },

<<<<<<< HEAD
  render: function(xmlStream, model) {
=======
  render(xmlStream, model) {
>>>>>>> cee23d41
    xmlStream.openNode(this.tag, this.attrs);
    this.children.forEach(child => {
      child.xform.render(xmlStream, model[child.name]);
    });
    xmlStream.closeNode();
  },

  parseOpen(node) {
    if (this.parser) {
      this.parser.xform.parseOpen(node);
      return true;
    }
    switch (node.name) {
      case this.tag:
        this.model = {};
        return true;
      default:
        this.parser = this.map[node.name];
        if (this.parser) {
          this.parser.xform.parseOpen(node);
          return true;
        }
    }
    return false;
  },
  parseText(text) {
    if (this.parser) {
      this.parser.xform.parseText(text);
    }
  },
  parseClose(name) {
    if (this.parser) {
      if (!this.parser.xform.parseClose(name)) {
        this.model[this.parser.name] = this.parser.xform.model;
        this.parser = undefined;
      }
      return true;
    }
    return false;
  },
  reconcile(model, options) {
    this.children.forEach(child => {
      child.xform.prepare(model[child.tag], options);
    });
  },
});<|MERGE_RESOLUTION|>--- conflicted
+++ resolved
@@ -24,11 +24,7 @@
     });
   },
 
-<<<<<<< HEAD
-  render: function(xmlStream, model) {
-=======
   render(xmlStream, model) {
->>>>>>> cee23d41
     xmlStream.openNode(this.tag, this.attrs);
     this.children.forEach(child => {
       child.xform.render(xmlStream, model[child.name]);
