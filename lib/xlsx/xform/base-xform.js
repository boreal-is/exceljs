--- conflicted
+++ resolved
@@ -56,7 +56,6 @@
     this.model = Object.assign(this.model || {}, obj);
   }
 
-<<<<<<< HEAD
   async parse(saxStream, stream) {
     try {
       for await (const {event, value} of saxStream) {
@@ -67,45 +66,8 @@
         } else if (event === 'closetag') {
           if (!this.parseClose(value.name)) {
             return this.model;
-=======
-  parse(saxStream, stream) {
-    return new Promise((resolve, reject) => {
-      const abort = error => {
-        // Abandon ship! Prevent the parser from consuming any more resources
-        saxStream.sax.off('opentag');
-        saxStream.sax.off('text');
-        saxStream.sax.off('closetag');
-        saxStream.sax.off('error');
-        saxStream.sax.off('end');
-        saxStream.sax.on('error', () => {}); // Ignore any parse errors from the chunk being processed
-        if (stream) {
-          stream.unpipe(saxStream);
-        }
-        reject(error);
-      };
-
-      saxStream.sax.on('opentag', node => {
-        try {
-          this.parseOpen(node);
-        } catch (error) {
-          abort(error);
-        }
-      });
-      saxStream.sax.on('text', text => {
-        try {
-          this.parseText(text);
-        } catch (error) {
-          abort(error);
-        }
-      });
-      saxStream.sax.on('closetag', node => {
-        try {
-          if (!this.parseClose(node.name)) {
-            resolve(this.model);
->>>>>>> 04df955f
           }
         }
-<<<<<<< HEAD
       }
       return this.model;
     } catch (error) {
@@ -122,24 +84,6 @@
     const saxStream = new SAXStream();
     stream.pipe(saxStream);
     return this.parse(saxStream, stream);
-=======
-      });
-      saxStream.sax.on('end', () => {
-        resolve(this.model);
-      });
-      saxStream.sax.on('error', error => {
-        abort(error);
-      });
-    });
-  }
-
-  parseStream(stream) {
-    const saxStream = new SAXStream();
-    const promise = this.parse(saxStream, stream);
-    stream.pipe(saxStream);
-
-    return promise;
->>>>>>> 04df955f
   }
 
   get xml() {
@@ -156,36 +100,31 @@
 
   // ============================================================
   // Useful Utilities
-  static toAttribute(value, dflt, allways = false) {
+  static toAttribute(value, dflt, always = false) {
     if (value === undefined) {
-      if (allways) {
+      if (always) {
         return dflt;
       }
-    } else if (allways || value !== dflt) {
+    } else if (always || value !== dflt) {
       return value.toString();
     }
     return undefined;
   }
 
-<<<<<<< HEAD
-  static toStringAttribute(value, dflt, allways = false) {
-    return BaseXform.toAttribute(value, dflt, allways);
-=======
   static toStringAttribute(value, dflt, always = false) {
     return BaseXform.toAttribute(value, dflt, always);
->>>>>>> 04df955f
   }
 
   static toStringValue(attr, dflt) {
     return attr === undefined ? dflt : attr;
   }
 
-  static toBoolAttribute(value, dflt, allways = false) {
+  static toBoolAttribute(value, dflt, always = false) {
     if (value === undefined) {
-      if (allways) {
+      if (always) {
         return dflt;
       }
-    } else if (allways || value !== dflt) {
+    } else if (always || value !== dflt) {
       return value ? '1' : '0';
     }
     return undefined;
@@ -195,16 +134,16 @@
     return attr === undefined ? dflt : attr === '1';
   }
 
-  static toIntAttribute(value, dflt, allways = false) {
-    return BaseXform.toAttribute(value, dflt, allways);
+  static toIntAttribute(value, dflt, always = false) {
+    return BaseXform.toAttribute(value, dflt, always);
   }
 
   static toIntValue(attr, dflt) {
     return attr === undefined ? dflt : parseInt(attr, 10);
   }
 
-  static toFloatAttribute(value, dflt, allways = false) {
-    return BaseXform.toAttribute(value, dflt, allways);
+  static toFloatAttribute(value, dflt, always = false) {
+    return BaseXform.toAttribute(value, dflt, always);
   }
 
   static toFloatValue(attr, dflt) {
