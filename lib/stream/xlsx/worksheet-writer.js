--- conflicted
+++ resolved
@@ -41,14 +41,9 @@
   sheetFormatProperties: new SheetFormatPropertiesXform(),
   columns: new ListXform({tag: 'cols', length: false, childXform: new ColXform()}),
   row: new RowXform(),
-<<<<<<< HEAD
-  hyperlinks: new ListXform({tag: 'hyperlinks', length: false, childXform: new HyperlinkXform()}),
-  sheetViews: new ListXform({tag: 'sheetViews', length: false, childXform: new SheetViewXform()}),
-=======
   hyperlinks: new ListXform({ tag: 'hyperlinks', length: false, childXform: new HyperlinkXform() }),
   sheetViews: new ListXform({ tag: 'sheetViews', length: false, childXform: new SheetViewXform() }),
   sheetProtection: new SheetProtectionXform(),
->>>>>>> 04328eb9
   pageMargins: new PageMarginsXform(),
   pageSeteup: new PageSetupXform(),
   autoFilter: new AutoFilterXform(),
