/**
 * Copyright (c) 2015 Guyon Roche
 *
 * Permission is hereby granted, free of charge, to any person obtaining a copy
 * of this software and associated documentation files (the "Software"), to deal
 * in the Software without restriction, including without limitation the rights
 * to use, copy, modify, merge, publish, distribute, sublicense, and/or sell
 * copies of the Software, and to permit persons to whom the Software is
 * furnished to do so, subject to the following conditions:
 *
 * The above copyright notice and this permission notice shall be included in
 * all copies or substantial portions of the Software.
 *
 * THE SOFTWARE IS PROVIDED "AS IS", WITHOUT WARRANTY OF ANY KIND, EXPRESS OR
 * IMPLIED, INCLUDING BUT NOT LIMITED TO THE WARRANTIES OF MERCHANTABILITY,
 * FITNESS FOR A PARTICULAR PURPOSE AND NONINFRINGEMENT.  IN NO EVENT SHALL THE
 * AUTHORS OR COPYRIGHT HOLDERS BE LIABLE FOR ANY CLAIM, DAMAGES OR OTHER
 * LIABILITY, WHETHER IN AN ACTION OF CONTRACT, TORT OR OTHERWISE, ARISING FROM,
 * OUT OF OR IN CONNECTION WITH THE SOFTWARE OR THE USE OR OTHER DEALINGS IN
 * THE SOFTWARE.
 *
 */
'use strict';

var fs = require('fs');
var _ = require('underscore');

var utils = require('../../utils/utils');
var colCache = require('../../utils/col-cache');
var Dimensions = require('../../doc/range');

var StringBuf = require('../../utils/string-buf');

var Row = require('../../doc/row');
var Column = require('../../doc/column');

var HyperlinkWriter = require('./hyperlink-writer');
var DataValidations = require('../../doc/data-validations');

var xml = new StringBuf();

// ============================================================================================
// Xforms
var ListXform = require('../../xlsx/xform/list-xform');
var DataValidationsXform = require('../../xlsx/xform/sheet/data-validations-xform');
var SheetPropertiesXform = require('../../xlsx/xform/sheet/sheet-properties-xform');
var SheetFormatPropertiesXform = require('../../xlsx/xform/sheet/sheet-format-properties-xform');
var ColXform = require('../../xlsx/xform/sheet/col-xform');
var RowXform = require('../../xlsx/xform/sheet/row-xform');
var HyperlinkXform = require('../../xlsx/xform/sheet/hyperlink-xform');
var SheetViewXform =  require('../../xlsx/xform/sheet/sheet-view-xform');
var PageMarginsXform =  require('../../xlsx/xform/sheet/page-margins-xform');
var PageSetupXform =  require('../../xlsx/xform/sheet/page-setup-xform');

// since prepare and render is functional, we can use singletons
var xform = {
  dataValidations: new DataValidationsXform(),
  sheetProperties: new SheetPropertiesXform(),
  sheetFormatProperties: new SheetFormatPropertiesXform(),
  columns: new ListXform({tag: 'cols', length: false, childXform: new ColXform()}),
  row: new RowXform(),
  hyperlinks: new ListXform({tag: 'hyperlinks', length: false, childXform: new HyperlinkXform()}),
  sheetViews: new ListXform({tag: 'sheetViews', length: false, childXform: new SheetViewXform()}),
  pageMargins: new PageMarginsXform(),
  pageSeteup: new PageSetupXform()
};


// ============================================================================================

var WorksheetWriter = module.exports = function(options) {
  // in a workbook, each sheet will have a number
  this.id = options.id;

  // and a name
  this.name = options.name || 'Sheet' + this.id;

  // rows are stored here while they need to be worked on.
  // when they are committed, they will be deleted.
  this._rows = [];

  // column definitions
  this._columns = null;

  // column keys (addRow convenience): key ==> this._columns index
  this._keys = {};

  // keep record of all merges
  this._merges = [];
  this._merges.add  = function(){}; // ignore cell instruction

  // keep record of all hyperlinks
  this._hyperlinkWriter = new HyperlinkWriter(options);

  // keep a record of dimensions
  this._dimensions = new Dimensions();

  // first uncommitted row
  this._rowZero = 1;

  // committed flag
  this.committed = false;

  // for data validations
  this.dataValidations = new DataValidations();

  // for default row height, outline levels, etc
  this.properties = _.extend({}, {
    defaultRowHeight: 15,
    dyDescent: 55,
    outlineLevelCol: 0,
    outlineLevelRow: 0
  }, options.properties);

  // for all things printing
  this.pageSetup = _.extend({}, {
    margins: {left: 0.7, right: 0.7, top: 0.75, bottom: 0.75, header: 0.3, footer:  0.3 },
    orientation: 'portrait',
    horizontalDpi: 4294967295,
    verticalDpi: 4294967295,
    fitToPage: !!(options.pageSetup && ((options.pageSetup.fitToWidth || options.pageSetup.fitToHeight) && !options.pageSetup.scale)),
    pageOrder: 'downThenOver',
    blackAndWhite: false,
    draft: false,
    cellComments: 'None',
    errors: 'displayed',
    scale: 100,
    fitToWidth: 1,
    fitToHeight: 1,
    paperSize: undefined,
    showRowColHeaders: false,
    showGridLines: false,
    horizontalCentered: false,
    verticalCentered: false,
    rowBreaks: null,
    colBreaks: null
  }, options.pageSetup);

  // using shared strings creates a smaller xlsx file but may use more memory
  this.useSharedStrings = options.useSharedStrings || false;

  this._workbook = options.workbook;

<<<<<<< HEAD
  // views
  this._views = options.views || [];
=======
  this.tabColor = options.tabColor;
>>>>>>> 416b87bc

  // start writing to stream now
  this._writeOpenWorksheet();

  this.startedData = false;
};

WorksheetWriter.prototype = {
  get workbook() {
    return this._workbook;
  },

  get stream() {
    if (!this._stream) {
      this._stream = this._workbook._openStream('/xl/worksheets/sheet' + this.id + '.xml');

      // pause stream to prevent 'data' events
      this._stream.pause();
    }
    return this._stream;
  },

  // destroy - not a valid operation for a streaming writer
  // even though some streamers might be able to, it's a bad idea.
  destroy: function() {
    throw new Error('Invalid Operation: destroy');
  },

  commit: function() {
    if (this.committed) {
      return;
    }
    var self = this;
    // commit all rows
    _.each(this._rows, function(cRow) {
      if (cRow) {
        // write the row to the stream
        self._writeRow(cRow);
      }
    });

    // we _cannot_ accept new rows from now on
    this._rows = null;

    this._writeCloseSheetData();
    this._writeMergeCells();

    // for some reason, Excel can't handle dimensions at the bottom of the file
    //this._writeDimensions();

    this._writeHyperlinks();
    this._writeDataValidations();
    this._writePageMargins();
    this._writePageSetup();
    this._writeCloseWorksheet();

    // signal end of stream to workbook
    this.stream.end();

    // also commit the hyperlinks if any
    this._hyperlinkWriter.commit();

    this.committed = true;
  },

  // return the current dimensions of the writer
  get dimensions() {
    return this._dimensions;
  },

  get views() {
    return this._views;
  },

  // =========================================================================
  // Columns

  // get the current columns array.
  get columns() {
    return this._columns;
  },

  // set the columns from an array of column definitions.
  // Note: any headers defined will overwrite existing values.
  set columns(value) {
    var self = this;

    // calculate max header row count
    this._headerRowCount = value.reduce(function(pv,cv) {
      var headerCount = cv.header ? 1 : (cv.headers ? cv.headers.length : 0);
      return Math.max(pv, headerCount)
    }, 0);

    // construct Column objects
    var count = 1;
    var _columns = this._columns = [];
    _.each(value, function(defn) {
      var column = new Column(self, count++, false);
      _columns.push(column);
      column.defn = defn;
    });
  },

  // get a single column by col number. If it doesn't exist, it and any gaps before it
  // are created.
  getColumn: function(c) {
    if (typeof c === 'string'){
      // if it matches a key'd column, return that
      var col = this._keys[c];
      if (col) return col;

      // otherise, assume letter
      c = colCache.l2n(c);
    }
    if (!this._columns) { this._columns = []; }
    if (c > this._columns.length) {
      var n = this._columns.length + 1;
      while (n <= c) {
        this._columns.push(new Column(this, n++));
      }
    }
    return this._columns[c-1];
  },

  // =========================================================================
  // Rows
  get _nextRow() {
    return this._rowZero + this._rows.length;
  },

  // iterate over every uncommitted row in the worksheet, including maybe empty rows
  eachRow: function(options, iteratee) {
    if (!iteratee) {
      iteratee = options;
      options = undefined;
    }
    if (options && options.includeEmpty) {
      var n = this._nextRow;
      for (var i = this._rowZero; i < n; i++) {
        iteratee(this.getRow(i), i);
      }
    } else {
      this._rows.forEach(function(row) {
        if (row.hasValues) {
          iteratee(row, row.number);
        }
      });
    }
  },

  _commitRow: function(cRow) {
    // since rows must be written in order, we commit all rows up till and including cRow
    var found = false;
    while (this._rows.length && !found) {
      var row = this._rows.shift();
      this._rowZero++;
      if (row) {
        this._writeRow(row);
        found = (row.number === cRow.number);
        this._rowZero = row.number + 1;
      }
    }
  },

  get lastRow() {
    // returns last uncommitted row
    if (this._rows.length) {
      return this._rows[this._rows.length-1];
    } else {
      return undefined;
    }
  },

  // find a row (if exists) by row number
  findRow: function(rowNumber) {
    var index = rowNumber - this._rowZero;
    return this._rows[index];
  },

  getRow: function(rowNumber) {
    var index = rowNumber - this._rowZero;

    // may fail if rows have been comitted
    if (index < 0) {
      throw new Error('Out of bounds: this row has been committed');
    }
    var row = this._rows[index];
    if (!row) {
      this._rows[index] = row = new Row(this, rowNumber);
    }
    return row;
  },

  addRow: function(value) {
    var row = new Row(this, this._nextRow);
    this._rows[row.number-this._rowZero] = row;
    row.values = value;
    return row;
  },

  // ================================================================================
  // Cells

  // returns the cell at [r,c] or address given by r. If not found, return undefined
  findCell: function(r, c) {
    var address = colCache.getAddress(r, c);
    var row = this.findRow(address.row);
    return row ? row.findCell(address.column) : undefined;
  },

  // return the cell at [r,c] or address given by r. If not found, create a new one.
  getCell: function(r, c) {
    var address = colCache.getAddress(r, c);
    var row = this.getRow(address.row);
    return row._getCell(address);
  },

  mergeCells: function() {
    // may fail if rows have been comitted
    var dimensions = new Dimensions(Array.prototype.slice.call(arguments, 0)); // convert arguments into Array

    // check cells aren't already merged
    _.each(this._merges, function(merge) {
      if (merge.intersects(dimensions)) {
        throw new Error('Cannot merge alreay merged cells');
      }
    });

    // apply merge
    var master = this.getCell(dimensions.top, dimensions.left);
    for (var i = dimensions.top; i <= dimensions.bottom; i++) {
      for (var j = dimensions.left; j <= dimensions.right; j++) {
        if ((i > dimensions.top) || (j > dimensions.left)) {
          this.getCell(i,j).merge(master);
        }
      }
    }

    // index merge
    this._merges.push(dimensions);
  },

  // ================================================================================
  _write: function(text) {
    // var xml = stringBufStack.pop();
    xml.reset();
    xml.addText(text);
    this.stream.write(xml);
    //stringBufStack.push(xml);
  },
  _writeSheetProperties: function(xml, properties, pageSetup) {
    var sheetPropertiesModel = {
      tabColor: properties && properties.tabColor,
      pageSetup: pageSetup && pageSetup.fitToPage ? {
        fitToPage: pageSetup.fitToPage
      } : undefined
    };

    xml.addText(xform.sheetProperties.toXml(sheetPropertiesModel));
  },
  _writeSheetFormatProperties: function(xml, properties) {
    var sheetFormatPropertiesModel = properties ? {
      defaultRowHeight: properties.defaultRowHeight,
      dyDescent: properties.dyDescent,
      outlineLevelCol: properties.outlineLevelCol,
      outlineLevelRow: properties.outlineLevelRow
    } : undefined;

    xml.addText(xform.sheetFormatProperties.toXml(sheetFormatPropertiesModel));
  },
  _writeOpenWorksheet: function() {
    // var xml = stringBufStack.pop();
    xml.reset();

    xml.addText('<?xml version="1.0" encoding="UTF-8" standalone="yes"?>');
    xml.addText('<worksheet xmlns="http://schemas.openxmlformats.org/spreadsheetml/2006/main" xmlns:r="http://schemas.openxmlformats.org/officeDocument/2006/relationships" xmlns:mc="http://schemas.openxmlformats.org/markup-compatibility/2006" mc:Ignorable="x14ac" xmlns:x14ac="http://schemas.microsoft.com/office/spreadsheetml/2009/9/ac">');

<<<<<<< HEAD
    xml.addText(xform.sheetViews.toXml(this.views));

    this._writeSheetProperties(xml, this.properties, this.pageSetup);
    this._writeSheetFormatProperties(xml, this.properties);
=======
    if (this.tabColor)
      xml.addText('<sheetPr><tabColor rgb="' + this.tabColor + '"/></sheetPr>');

    xml.addText('<sheetViews><sheetView workbookViewId="0"/></sheetViews>');
    xml.addText('<sheetFormatPr defaultRowHeight="15" x14ac:dyDescent="0.25"/>');
>>>>>>> 416b87bc

    this.stream.write(xml);
    //stringBufStack.push(xml);
  },
  _writeColumns: function() {
    var cols = Column.toModel(this.columns);
    if (cols) {
      xform.columns.prepare(cols, {styles: this._workbook.styles});
      this.stream.write(xform.columns.toXml(cols));
    }
  },
  _writeOpenSheetData: function() {
    this._write('<sheetData>');
  },
  _writeRow: function(row) {
    var self = this;

    if (!this.startedData) {
      this._writeColumns();
      this._writeOpenSheetData();
      this.startedData = true;
    }

    if (row.hasValues || row.height) {
      var model = row.model;
      var options = {
        styles: this._workbook.styles,
        sharedStrings: self.useSharedStrings ? self._workbook.sharedStrings : undefined,
        hyperlinks: this._hyperlinkWriter,
        merges: this._merges
      };
      xform.row.prepare(model, options);
      this.stream.write(xform.row.toXml(model));
    }
  },
  _writeCloseSheetData: function() {
    this._write('</sheetData>');
  },
  _writeMergeCells: function() {

    if (this._merges.length) {
      // var xml = stringBufStack.pop();
      xml.reset();
      xml.addText('<mergeCells count="' + this._merges.length + '">');
      _.each(this._merges, function(merge) {
        xml.addText('<mergeCell ref="' + merge + '"/>');
      });
      xml.addText('</mergeCells>');

      this.stream.write(xml);
      //stringBufStack.push(xml);
    }
  },
  _writeHyperlinks: function() {
    this.stream.write(xform.hyperlinks.toXml(this._hyperlinkWriter._hyperlinks));
  },
  _writeDataValidations: function() {
    this.stream.write(xform.dataValidations.toXml(this.dataValidations.model));
  },
  _writePageMargins: function() {
    this.stream.write(xform.pageMargins.toXml(this.pageSetup.margins));
  },
  _writePageSetup: function() {
    this.stream.write(xform.pageSeteup.toXml(this.pageSetup));
  },
  _writeDimensions: function() {
    this._write('<dimension ref="' + this._dimensions + '"/>');
  },
  _writeCloseWorksheet: function() {
    this._write('</worksheet>');
  }
};<|MERGE_RESOLUTION|>--- conflicted
+++ resolved
@@ -141,12 +141,8 @@
 
   this._workbook = options.workbook;
 
-<<<<<<< HEAD
   // views
   this._views = options.views || [];
-=======
-  this.tabColor = options.tabColor;
->>>>>>> 416b87bc
 
   // start writing to stream now
   this._writeOpenWorksheet();
@@ -424,18 +420,8 @@
     xml.addText('<?xml version="1.0" encoding="UTF-8" standalone="yes"?>');
     xml.addText('<worksheet xmlns="http://schemas.openxmlformats.org/spreadsheetml/2006/main" xmlns:r="http://schemas.openxmlformats.org/officeDocument/2006/relationships" xmlns:mc="http://schemas.openxmlformats.org/markup-compatibility/2006" mc:Ignorable="x14ac" xmlns:x14ac="http://schemas.microsoft.com/office/spreadsheetml/2009/9/ac">');
 
-<<<<<<< HEAD
-    xml.addText(xform.sheetViews.toXml(this.views));
-
-    this._writeSheetProperties(xml, this.properties, this.pageSetup);
-    this._writeSheetFormatProperties(xml, this.properties);
-=======
-    if (this.tabColor)
-      xml.addText('<sheetPr><tabColor rgb="' + this.tabColor + '"/></sheetPr>');
-
     xml.addText('<sheetViews><sheetView workbookViewId="0"/></sheetViews>');
     xml.addText('<sheetFormatPr defaultRowHeight="15" x14ac:dyDescent="0.25"/>');
->>>>>>> 416b87bc
 
     this.stream.write(xml);
     //stringBufStack.push(xml);
