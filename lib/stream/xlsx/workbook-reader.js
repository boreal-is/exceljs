'use strict';

const fs = require('fs');
const events = require('events');
const Stream = require('stream');
const unzip = require('unzipper');
const Sax = require('sax');

const Temp = require('temp');
const utils = require('../../utils/utils');
const FlowControl = require('../../utils/flow-control');

const StyleManager = require('../../xlsx/xform/style/styles-xform');
const WorkbookPropertiesManager = require('../../xlsx/xform/book/workbook-properties-xform');

const WorksheetReader = require('./worksheet-reader');
const HyperlinkReader = require('./hyperlink-reader');

const WorkbookReader = (module.exports = function(options) {
  this.options = options = options || {};

  this.styles = new StyleManager();
  this.styles.init();

  this.properties = new WorkbookPropertiesManager();

  // worksheet readers, indexed by sheetNo
  this.worksheetReaders = {};

  // hyperlink readers, indexed by sheetNo
  this.hyperlinkReaders = {};

  // count the open readers
  this.readers = 0;

  // end of stream check
  this.atEnd = false;

  Temp.track();
  this.waitingWorkSheets = [];
});

utils.inherits(WorkbookReader, events.EventEmitter, {
  _getStream(input) {
    if (input instanceof Stream.Readable) {
      return input;
    }
    if (typeof input === 'string') {
      return fs.createReadStream(input);
    }
    throw new Error('Could not recognise input');
  },

  get flowControl() {
    if (!this._flowControl) {
      this._flowControl = new FlowControl(this.options);
    }
    return this._flowControl;
  },

  options: {
    entries: ['emit'],
    sharedStrings: ['cache', 'emit'],
    styles: ['cache'],
    hyperlinks: ['cache', 'emit'],
    worksheets: ['emit'],
  },
  read(input, options) {
    const stream = (this.stream = this._getStream(input));
    const zip = (this.zip = unzip.Parse());

    zip.on('entry', entry => {
      let match;
      let sheetNo;
      // console.log(entry.path);
      switch (entry.path) {
        case '_rels/.rels':
        case 'xl/_rels/workbook.xml.rels':
          entry.autodrain();
          break;
        case 'xl/workbook.xml':
          this._parseWorkbook(entry, options);
          break;
        case 'xl/sharedStrings.xml':
          this._parseSharedStrings(entry, options);
          break;
        case 'xl/styles.xml':
          this._parseStyles(entry, options);
          break;
        default:
          if (entry.path.match(/xl\/worksheets\/sheet\d+[.]xml/)) {
            match = entry.path.match(/xl\/worksheets\/sheet(\d+)[.]xml/);
            sheetNo = match[1];
            if (this.sharedStrings) {
              this._parseWorksheet(entry, sheetNo, options);
            } else {
              const stream = Temp.createWriteStream();
              this.waitingWorkSheets.push({ sheetNo, options, path: stream.path });
              entry.pipe(stream);
            }
          } else if (entry.path.match(/xl\/worksheets\/_rels\/sheet\d+[.]xml.rels/)) {
            match = entry.path.match(/xl\/worksheets\/_rels\/sheet(\d+)[.]xml.rels/);
            sheetNo = match[1];
            this._parseHyperlinks(entry, sheetNo, options);
          } else {
            entry.autodrain();
          }
          break;
      }
    });

    zip.on('close', () => {
      const self = this;
      if (this.waitingWorkSheets.length) {
        let currentBook = 0;

        const processBooks = function() {
          const worksheetInfo = self.waitingWorkSheets[currentBook];
          const entry = fs.createReadStream(worksheetInfo.path);

          const sheetNo = worksheetInfo.sheetNo;
          const options = worksheetInfo.options;
          const worksheet = self._parseWorksheet(entry, sheetNo, options);

          worksheet.on('finished', node => {
            ++currentBook;
            if (currentBook == self.waitingWorkSheets.length) {
              Temp.cleanupSync();
              // setImmediate(this.emit.bind(this), 'finished');

              self.emit('end');
              self.atEnd = true;
              if (!self.readers) {
                self.emit('finished');
              }
            } else {
              setImmediate(processBooks);
            }
          });
        };
        setImmediate(processBooks);
      } else {
        this.emit('end');
        this.atEnd = true;
        if (!this.readers) {
          this.emit('finished');
        }
      }
<<<<<<< HEAD


=======
>>>>>>> cee23d41
    });

    zip.on('error', err => {
      this.emit('error', err);
    });

    // Pipe stream into top flow-control
    // this.flowControl.pipe(zip);
    stream.pipe(zip);
  },
  _emitEntry(options, payload) {
    if (options.entries === 'emit') {
      this.emit('entry', payload);
    }
  },
  _parseWorkbook(entry, options) {
    this._emitEntry(options, { type: 'workbook' });
    this.properties.parseStream(entry);
  },
  _parseSharedStrings(entry, options) {
    this._emitEntry(options, { type: 'shared-strings' });
    const self = this;
    let sharedStrings = null;
    switch (options.sharedStrings) {
      case 'cache':
        sharedStrings = this.sharedStrings = [];
        break;
      case 'emit':
        break;
      default:
        entry.autodrain();
        return;
    }

    const parser = Sax.createStream(true, {});
    let inT = false;
    let t = null;
    let index = 0;
    parser.on('opentag', node => {
      if (node.name === 't') {
        t = null;
        inT = true;
      }
    });
    parser.on('closetag', name => {
      if (inT && name === 't') {
        if (sharedStrings) {
          sharedStrings.push(t);
        } else {
          self.emit('shared-string', { index: index++, text: t });
        }
        t = null;
      }
    });
    parser.on('text', text => {
      t = t ? t + text : text;
    });
    parser.on('error', error => {
      self.emit('error', error);
    });
    entry.pipe(parser);
  },
  _parseStyles(entry, options) {
    this._emitEntry(options, { type: 'styles' });
    if (options.styles !== 'cache') {
      entry.autodrain();
      return;
    }
    this.styles = new StyleManager();
    this.styles.parseStream(entry);
  },
  _getReader(Type, collection, sheetNo) {
    const self = this;
    let reader = collection[sheetNo];
    if (!reader) {
      reader = new Type(this, sheetNo);
      self.readers++;
      reader.on('finished', () => {
        if (!--self.readers) {
          if (self.atEnd) {
            self.emit('finished');
          }
        }
      });
      collection[sheetNo] = reader;
    }
    return reader;
  },
  _parseWorksheet(entry, sheetNo, options) {
    this._emitEntry(options, { type: 'worksheet', id: sheetNo });
    const worksheetReader = this._getReader(WorksheetReader, this.worksheetReaders, sheetNo);
    if (options.worksheets === 'emit') {
      this.emit('worksheet', worksheetReader);
    }
    worksheetReader.read(entry, options, this.hyperlinkReaders[sheetNo]);
    return worksheetReader;
  },
  _parseHyperlinks(entry, sheetNo, options) {
    this._emitEntry(options, { type: 'hyerlinks', id: sheetNo });
    const hyperlinksReader = this._getReader(HyperlinkReader, this.hyperlinkReaders, sheetNo);
    if (options.hyperlinks === 'emit') {
      this.emit('hyperlinks', hyperlinksReader);
    }
    hyperlinksReader.read(entry, options);
  },
});<|MERGE_RESOLUTION|>--- conflicted
+++ resolved
@@ -146,11 +146,6 @@
           this.emit('finished');
         }
       }
-<<<<<<< HEAD
-
-
-=======
->>>>>>> cee23d41
     });
 
     zip.on('error', err => {
