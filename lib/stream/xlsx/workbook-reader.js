--- conflicted
+++ resolved
@@ -1,8 +1,10 @@
 const fs = require('fs');
 const {EventEmitter} = require('events');
-const {pipeline} = require('readable-stream');
+const {PassThrough, Readable} = require('readable-stream');
+const nodeStream = require('stream');
 const unzip = require('unzipper');
 const tmp = require('tmp');
+const iterateStream = require('../../utils/iterate-stream');
 const parseSax = require('../../utils/parse-sax');
 
 const StyleManager = require('../../xlsx/xform/style/styles-xform');
@@ -15,367 +17,321 @@
 tmp.setGracefulCleanup();
 
 class WorkbookReader extends EventEmitter {
-  constructor(input, options = {}) {
-    super();
-
-    this.input = input;
-
-    this.options = {
-      worksheets: 'emit',
-      sharedStrings: 'cache',
-      hyperlinks: 'cache',
-      styles: 'cache',
-      entries: 'emit',
-      ...options,
-    };
-
-    this.styles = new StyleManager();
-    this.styles.init();
-    this._parsedStyles = false;
-    this.waitingWorksheets = [];
-  }
-
-  _getStream(input) {
-    if (input.pipe) {
-      return input;
-    }
-    if (typeof input === 'string') {
-      return fs.createReadStream(input);
-    }
-    throw new Error(`Could not recognise input: ${input}`);
-  }
-
-  async read(input, options) {
-    try {
-      for await (const {eventType, value} of this.parse(input, options)) {
-        switch (eventType) {
-          case 'shared-strings':
-            this.emit(eventType, value);
-            break;
-          case 'worksheet':
-            this.emit(eventType, value);
-            await value.read();
-            break;
-          case 'hyperlinks':
-            this.emit(eventType, value);
-            break;
-        }
-      }
-      this.emit('end');
-      this.emit('finished');
-    } catch (error) {
-      this.emit('error', error);
-    }
-  }
-
-  async *[Symbol.asyncIterator]() {
-    for await (const {eventType, value} of this.parse()) {
-      if (eventType === 'worksheet') {
-        yield value;
-      }
-    }
-  }
-
-  async *flushQueue(force) {
-    if (!force && !this.isDirectReady()) return; // not ready yet! do nothing
-    if (this.waitingWorksheets.length === 0) return; // queue flushed!
-    const queue = this.waitingWorksheets; // make a copy
-    this.waitingWorksheets = []; // clear, flushQueue can be called again while this is still processing async
-    for (const {sheetNo, path, tempFileCleanupCallback} of queue) {
-      const fileStream = fs.createReadStream(path);
-      yield* this._parseWorksheet(fileStream, sheetNo);
-      tempFileCleanupCallback();
-    }
-  }
-
-  async *queueWorksheet(entry, sheetNo) {
-    // dependencies are loaded, we can now directly parse without queueing
-    if (this.isDirectReady()) {
-      yield* this._parseWorksheet(entry, sheetNo);
-      return;
-    }
-
-    // create temp file for each worksheet and push to queue
-    await new Promise((resolve, reject) => {
-      tmp.file((err, path, fd, tempFileCleanupCallback) => {
-        if (err) {
-          reject(err);
-          return;
-        }
-        this.waitingWorksheets.push({sheetNo, path, tempFileCleanupCallback});
-
-        pipeline(entry, fs.createWriteStream(path), e => {
-          if (e) {
-            reject(e);
-            return;
-          }
-          resolve();
-        });
-      });
-    });
-  }
-
-  async *parse(input, options) {
-    if (options) this.options = options;
-    const stream = (this.stream = this._getStream(input || this.input));
-    const zip = stream.pipe(unzip.Parse({forceStream: true}));
-
-    for await (const entry of zip) {
-      let match;
-      let sheetNo;
-      switch (entry.path) {
-        case '_rels/.rels':
-          break;
-        case 'xl/_rels/workbook.xml.rels':
-          await this._parseRels(entry);
-          break;
-        case 'xl/workbook.xml':
-          await this._parseWorkbook(entry);
-          break;
-        case 'xl/sharedStrings.xml':
-          yield* this._parseSharedStrings(entry);
-          break;
-        case 'xl/styles.xml':
-          await this._parseStyles(entry);
-          break;
-        default:
-          if (entry.path.match(/xl\/worksheets\/_rels\/sheet\d+[.]xml.rels/)) {
-            match = entry.path.match(/xl\/worksheets\/_rels\/sheet(\d+)[.]xml.rels/);
-            sheetNo = match[1];
-            yield* this._parseHyperlinks(entry, sheetNo);
-            break;
-          }
-
-          if (entry.path.match(/xl\/worksheets\/sheet\d+[.]xml/)) {
-            match = entry.path.match(/xl\/worksheets\/sheet(\d+)[.]xml/);
-            sheetNo = match[1];
-<<<<<<< HEAD
-            yield* this.queueWorksheet(entry, sheetNo);
-=======
-            if (this.sharedStrings && this.workbookRels) {
-              yield* this._parseWorksheet(iterateStream(entry), sheetNo);
-            } else {
-              // create temp file for each worksheet
-              await new Promise((resolve, reject) => {
-                tmp.file((err, path, fd, tempFileCleanupCallback) => {
-                  if (err) {
-                    return reject(err);
-                  }
-                  waitingWorkSheets.push({sheetNo, path, tempFileCleanupCallback});
-
-                  const tempStream = fs.createWriteStream(path);
-                  tempStream.on('error', reject);
-                  entry.pipe(tempStream);
-                  return tempStream.on('finish', () => {
-                    return resolve();
-                  });
-                });
-              });
-            }
-          } else if (entry.path.match(/xl\/worksheets\/_rels\/sheet\d+[.]xml.rels/)) {
-            match = entry.path.match(/xl\/worksheets\/_rels\/sheet(\d+)[.]xml.rels/);
-            sheetNo = match[1];
-            yield* this._parseHyperlinks(iterateStream(entry), sheetNo);
->>>>>>> 5bed18b4
-          }
-          break;
-      }
-      yield* this.flushQueue(); // after every entry parse, try to flush the queue
-      await entry.autodrain().promise();
-    }
-    yield* this.flushQueue(true); // file totally ended, force a final flush
-  }
-
-  isDirectReady() {
-    return this.model && this.workbookRels && this._parsedStyles && this._parsedSharedStrings;
-  }
-
-  _emitEntry(payload) {
-    if (this.options.entries === 'emit') {
-      this.emit('entry', payload);
-    }
-  }
-
-  async _parseRels(entry) {
-    const xform = new RelationshipsXform();
-    this.workbookRels = await xform.parseStream(entry);
-  }
-
-  async _parseWorkbook(entry) {
-    this._emitEntry({type: 'workbook'});
-
-    const workbook = new WorkbookXform();
-    await workbook.parseStream(entry);
-
-    this.properties = workbook.map.workbookPr;
-    this.model = workbook.model;
-  }
-
-  async *_parseSharedStrings(entry) {
-    this._emitEntry({type: 'shared-strings'});
-    switch (this.options.sharedStrings) {
-      case 'cache':
-        this.sharedStrings = [];
-        break;
-      case 'emit':
-        break;
-      default:
-        this._parsedSharedStrings = true;
-        return;
-    }
-
-    let text = null;
-    let richText = [];
-    let index = 0;
-    let font = null;
-    for await (const events of parseSax(entry)) {
-      for (const {eventType, value} of events) {
-        if (eventType === 'opentag') {
-          const node = value;
-          switch (node.name) {
-            case 'b':
-              font = font || {};
-              font.bold = true;
-              break;
-            case 'charset':
-              font = font || {};
-              font.charset = parseInt(node.attributes.charset, 10);
-              break;
-            case 'color':
-              font = font || {};
-              font.color = {};
-              if (node.attributes.rgb) {
-                font.color.argb = node.attributes.argb;
-              }
-              if (node.attributes.val) {
-                font.color.argb = node.attributes.val;
-              }
-              if (node.attributes.theme) {
-                font.color.theme = node.attributes.theme;
-              }
-              break;
-            case 'family':
-              font = font || {};
-              font.family = parseInt(node.attributes.val, 10);
-              break;
-            case 'i':
-              font = font || {};
-              font.italic = true;
-              break;
-            case 'outline':
-              font = font || {};
-              font.outline = true;
-              break;
-            case 'rFont':
-              font = font || {};
-              font.name = node.value;
-              break;
-            case 'si':
-              font = null;
-              richText = [];
-              text = null;
-              break;
-            case 'sz':
-              font = font || {};
-              font.size = parseInt(node.attributes.val, 10);
-              break;
-            case 'strike':
-              break;
-            case 't':
-              text = null;
-              break;
-            case 'u':
-              font = font || {};
-              font.underline = true;
-              break;
-            case 'vertAlign':
-              font = font || {};
-              font.vertAlign = node.attributes.val;
-              break;
-          }
-        } else if (eventType === 'text') {
-          text = text ? text + value : value;
-        } else if (eventType === 'closetag') {
-          const node = value;
-          switch (node.name) {
-            case 'r':
-              richText.push({
-                font,
-                text,
-              });
-
-              font = null;
-              text = null;
-              break;
-            case 'si':
-              if (this.options.sharedStrings === 'cache') {
-                this.sharedStrings.push(richText.length ? {richText} : text);
-              } else if (this.options.sharedStrings === 'emit') {
-                yield {index: index++, text: richText.length ? {richText} : text};
-              }
-
-              richText = [];
-              font = null;
-              text = null;
-              break;
-          }
-        }
-      }
-    }
-    this._parsedSharedStrings = true;
-  }
-
-  async _parseStyles(entry) {
-    this._emitEntry({type: 'styles'});
-    if (this.options.styles === 'cache') {
-      this.styles = new StyleManager();
-      await this.styles.parseStream(entry);
-    }
-    this._parsedStyles = true;
-  }
-
-  *_parseWorksheet(iterator, sheetNo) {
-    this._emitEntry({type: 'worksheet', id: sheetNo});
-    const worksheetReader = new WorksheetReader({
-      workbook: this,
-      id: sheetNo,
-      iterator,
-      options: this.options,
-    });
-
-    const matchingRel = (this.workbookRels || []).find(rel => rel.Target === `worksheets/sheet${sheetNo}.xml`);
-    const matchingSheet = matchingRel && (this.model.sheets || []).find(sheet => sheet.rId === matchingRel.Id);
-    if (matchingSheet) {
-      worksheetReader.id = matchingSheet.id;
-      worksheetReader.name = matchingSheet.name;
-      worksheetReader.state = matchingSheet.state;
-    }
-    if (this.options.worksheets === 'emit') {
-      yield {eventType: 'worksheet', value: worksheetReader};
-    }
-  }
-
-  *_parseHyperlinks(iterator, sheetNo) {
-    this._emitEntry({type: 'hyperlinks', id: sheetNo});
-    const hyperlinksReader = new HyperlinkReader({
-      workbook: this,
-      id: sheetNo,
-      iterator,
-      options: this.options,
-    });
-    if (this.options.hyperlinks === 'emit') {
-      yield {eventType: 'hyperlinks', value: hyperlinksReader};
-    }
-  }
+	constructor(input, options = {}) {
+		super();
+
+		this.input = input;
+
+		this.options = {
+			worksheets: 'emit',
+			sharedStrings: 'cache',
+			hyperlinks: 'ignore',
+			styles: 'ignore',
+			entries: 'ignore',
+			...options,
+		};
+
+		this.styles = new StyleManager();
+		this.styles.init();
+	}
+
+	_getStream(input) {
+		if (input instanceof nodeStream.Readable || input instanceof Readable) {
+			return input;
+		}
+		if (typeof input === 'string') {
+			return fs.createReadStream(input);
+		}
+		throw new Error(`Could not recognise input: ${input}`);
+	}
+
+	async read(input, options) {
+		try {
+			for await (const {eventType, value} of this.parse(input, options)) {
+				switch (eventType) {
+					case 'shared-strings':
+						this.emit(eventType, value);
+						break;
+					case 'worksheet':
+						this.emit(eventType, value);
+						await value.read();
+						break;
+					case 'hyperlinks':
+						this.emit(eventType, value);
+						break;
+				}
+			}
+			this.emit('end');
+			this.emit('finished');
+		} catch (error) {
+			this.emit('error', error);
+		}
+	}
+
+	async *[Symbol.asyncIterator]() {
+		for await (const {eventType, value} of this.parse()) {
+			if (eventType === 'worksheet') {
+				yield value;
+			}
+		}
+	}
+
+	async *parse(input, options) {
+		if (options) this.options = options;
+		const stream = (this.stream = this._getStream(input || this.input));
+		const zip = unzip.Parse({forceStream: true});
+		stream.pipe(zip);
+
+		// worksheets, deferred for parsing after shared strings reading
+		const waitingWorkSheets = [];
+
+		for await (const entry of iterateStream(zip)) {
+			let match;
+			let sheetNo;
+			switch (entry.path) {
+				case '_rels/.rels':
+					break;
+				case 'xl/_rels/workbook.xml.rels':
+					await this._parseRels(entry);
+					break;
+				case 'xl/workbook.xml':
+					await this._parseWorkbook(entry);
+					break;
+				case 'xl/sharedStrings.xml':
+					yield* this._parseSharedStrings(entry);
+					break;
+				case 'xl/styles.xml':
+					await this._parseStyles(entry);
+					break;
+				default:
+					if (entry.path.match(/xl\/worksheets\/sheet\d+[.]xml/)) {
+						match = entry.path.match(/xl\/worksheets\/sheet(\d+)[.]xml/);
+						sheetNo = match[1];
+						if (this.sharedStrings && this.workbookRels) {
+							yield* this._parseWorksheet(iterateStream(entry), sheetNo);
+						} else {
+							// create temp file for each worksheet
+							await new Promise((resolve, reject) => {
+								tmp.file((err, path, fd, tempFileCleanupCallback) => {
+									if (err) {
+										return reject(err);
+									}
+									waitingWorkSheets.push({sheetNo, path, tempFileCleanupCallback});
+
+									const tempStream = fs.createWriteStream(path);
+									tempStream.on('error', reject);
+									entry.pipe(tempStream);
+									return tempStream.on('finish', () => {
+										return resolve();
+									});
+								});
+							});
+						}
+					} else if (entry.path.match(/xl\/worksheets\/_rels\/sheet\d+[.]xml.rels/)) {
+						match = entry.path.match(/xl\/worksheets\/_rels\/sheet(\d+)[.]xml.rels/);
+						sheetNo = match[1];
+						yield* this._parseHyperlinks(iterateStream(entry), sheetNo);
+					}
+					break;
+			}
+			entry.autodrain();
+		}
+
+		for (const {sheetNo, path, tempFileCleanupCallback} of waitingWorkSheets) {
+			let fileStream = fs.createReadStream(path);
+			// TODO: Remove once node v8 is deprecated
+			// Detect and upgrade old fileStreams
+			if (!fileStream[Symbol.asyncIterator]) {
+				fileStream = fileStream.pipe(new PassThrough());
+			}
+			yield* this._parseWorksheet(fileStream, sheetNo);
+			tempFileCleanupCallback();
+		}
+	}
+
+	_emitEntry(payload) {
+		if (this.options.entries === 'emit') {
+			this.emit('entry', payload);
+		}
+	}
+
+	async _parseRels(entry) {
+		const xform = new RelationshipsXform();
+		this.workbookRels = await xform.parseStream(iterateStream(entry));
+	}
+
+	async _parseWorkbook(entry) {
+		this._emitEntry({type: 'workbook'});
+
+		const workbook = new WorkbookXform();
+		await workbook.parseStream(iterateStream(entry));
+
+		this.properties = workbook.map.workbookPr;
+		this.model = workbook.model;
+	}
+
+	async *_parseSharedStrings(entry) {
+		this._emitEntry({type: 'shared-strings'});
+		switch (this.options.sharedStrings) {
+			case 'cache':
+				this.sharedStrings = [];
+				break;
+			case 'emit':
+				break;
+			default:
+				return;
+		}
+
+		let text = null;
+		let richText = [];
+		let index = 0;
+		let font = null;
+		for await (const events of parseSax(iterateStream(entry))) {
+			for (const {eventType, value} of events) {
+				if (eventType === 'opentag') {
+					const node = value;
+					switch (node.name) {
+						case 'b':
+							font = font || {};
+							font.bold = true;
+							break;
+						case 'charset':
+							font = font || {};
+							font.charset = parseInt(node.attributes.charset, 10);
+							break;
+						case 'color':
+							font = font || {};
+							font.color = {};
+							if (node.attributes.rgb) {
+								font.color.argb = node.attributes.argb;
+							}
+							if (node.attributes.val) {
+								font.color.argb = node.attributes.val;
+							}
+							if (node.attributes.theme) {
+								font.color.theme = node.attributes.theme;
+							}
+							break;
+						case 'family':
+							font = font || {};
+							font.family = parseInt(node.attributes.val, 10);
+							break;
+						case 'i':
+							font = font || {};
+							font.italic = true;
+							break;
+						case 'outline':
+							font = font || {};
+							font.outline = true;
+							break;
+						case 'rFont':
+							font = font || {};
+							font.name = node.value;
+							break;
+						case 'si':
+							font = null;
+							richText = [];
+							text = null;
+							break;
+						case 'sz':
+							font = font || {};
+							font.size = parseInt(node.attributes.val, 10);
+							break;
+						case 'strike':
+							break;
+						case 't':
+							text = null;
+							break;
+						case 'u':
+							font = font || {};
+							font.underline = true;
+							break;
+						case 'vertAlign':
+							font = font || {};
+							font.vertAlign = node.attributes.val;
+							break;
+					}
+				} else if (eventType === 'text') {
+					text = text ? text + value : value;
+				} else if (eventType === 'closetag') {
+					const node = value;
+					switch (node.name) {
+						case 'r':
+							richText.push({
+								font,
+								text,
+							});
+
+							font = null;
+							text = null;
+							break;
+						case 'si':
+							if (this.options.sharedStrings === 'cache') {
+								this.sharedStrings.push(richText.length ? {richText} : text);
+							} else if (this.options.sharedStrings === 'emit') {
+								yield {index: index++, text: richText.length ? {richText} : text};
+							}
+
+							richText = [];
+							font = null;
+							text = null;
+							break;
+					}
+				}
+			}
+		}
+	}
+
+	async _parseStyles(entry) {
+		this._emitEntry({type: 'styles'});
+		if (this.options.styles === 'cache') {
+			this.styles = new StyleManager();
+			await this.styles.parseStream(iterateStream(entry));
+		}
+	}
+
+	*_parseWorksheet(iterator, sheetNo) {
+		this._emitEntry({type: 'worksheet', id: sheetNo});
+		const worksheetReader = new WorksheetReader({
+			workbook: this,
+			id: sheetNo,
+			iterator,
+			options: this.options,
+		});
+
+		const matchingRel = (this.workbookRels || []).find(rel => rel.Target === `worksheets/sheet${sheetNo}.xml`);
+		const matchingSheet = matchingRel && (this.model.sheets || []).find(sheet => sheet.rId === matchingRel.Id);
+		if (matchingSheet) {
+			worksheetReader.id = matchingSheet.id;
+			worksheetReader.name = matchingSheet.name;
+			worksheetReader.state = matchingSheet.state;
+		}
+		if (this.options.worksheets === 'emit') {
+			yield {eventType: 'worksheet', value: worksheetReader};
+		}
+	}
+
+	*_parseHyperlinks(iterator, sheetNo) {
+		this._emitEntry({type: 'hyperlinks', id: sheetNo});
+		const hyperlinksReader = new HyperlinkReader({
+			workbook: this,
+			id: sheetNo,
+			iterator,
+			options: this.options,
+		});
+		if (this.options.hyperlinks === 'emit') {
+			yield {eventType: 'hyperlinks', value: hyperlinksReader};
+		}
+	}
 }
 
 // for reference - these are the valid values for options
 WorkbookReader.Options = {
-  worksheets: ['emit', 'ignore'],
-  sharedStrings: ['cache', 'emit', 'ignore'],
-  hyperlinks: ['cache', 'emit', 'ignore'],
-  styles: ['cache', 'ignore'],
-  entries: ['emit', 'ignore'],
+	worksheets: ['emit', 'ignore'],
+	sharedStrings: ['cache', 'emit', 'ignore'],
+	hyperlinks: ['cache', 'emit', 'ignore'],
+	styles: ['cache', 'ignore'],
+	entries: ['emit', 'ignore'],
 };
 
 module.exports = WorkbookReader;