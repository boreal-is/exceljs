--- conflicted
+++ resolved
@@ -184,10 +184,7 @@
             }
             break;
           case 'mergeCell':
-<<<<<<< HEAD
-=======
-            break;
->>>>>>> 1d427245
+            break;
           default:
             break;
         }
