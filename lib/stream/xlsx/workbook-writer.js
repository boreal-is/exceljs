--- conflicted
+++ resolved
@@ -104,27 +104,6 @@
 
   commit: function() {
     // commit all worksheets, then add suplimentary files
-<<<<<<< HEAD
-    return this.promise.then(function() {
-        return self._commitWorksheets();
-      })
-      .then(function() {
-        return PromishLib.Promish.all([
-          self.addContentTypes(),
-          self.addApp(),
-          self.addCore(),
-          self.addSharedStrings(),
-          self.addStyles(),
-          self.addWorkbookRels()
-        ]);
-      })
-      .then(function() {
-        return self.addWorkbook();
-      })
-      .then(function() {
-        return self._finalize();
-      });
-=======
     return this.promise.then(() => this._commitWorksheets())
       .then(() => PromishLib.Promish.all([
           this.addContentTypes(),
@@ -136,7 +115,6 @@
       ]))
       .then(() => this.addWorkbook())
       .then(() => this._finalize());
->>>>>>> 1d427245
   },
   get nextId() {
     // find the next unique spot to add worksheet
@@ -309,23 +287,10 @@
     });
   },
   _finalize: function() {
-<<<<<<< HEAD
-    var self = this;
-    return new PromishLib.Promish(function(resolve, reject) {
-      self.stream.on('error', function(error) {
-        reject(error);
-      });
-      self.stream.on('finish', function() {
-        resolve(self);
-      });
-      self.zip.on('error', function(error) {
-        reject(error);
-=======
     return new PromishLib.Promish((resolve, reject) => {
       this.stream.on('error', reject);
       this.stream.on('finish', () => {
         resolve(this);
->>>>>>> 1d427245
       });
       this.zip.on('error', reject);
 
