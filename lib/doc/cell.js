/**
 * Copyright (c) 2014 Guyon Roche
 *
 * Permission is hereby granted, free of charge, to any person obtaining a copy
 * of this software and associated documentation files (the "Software"), to deal
 * in the Software without restriction, including without limitation the rights
 * to use, copy, modify, merge, publish, distribute, sublicense, and/or sell
 * copies of the Software, and to permit persons to whom the Software is
 * furnished to do so, subject to the following conditions:
 *
 * The above copyright notice and this permission notice shall be included in
 * all copies or substantial portions of the Software.
 *
 * THE SOFTWARE IS PROVIDED "AS IS", WITHOUT WARRANTY OF ANY KIND, EXPRESS OR
 * IMPLIED, INCLUDING BUT NOT LIMITED TO THE WARRANTIES OF MERCHANTABILITY,
 * FITNESS FOR A PARTICULAR PURPOSE AND NONINFRINGEMENT.  IN NO EVENT SHALL THE
 * AUTHORS OR COPYRIGHT HOLDERS BE LIABLE FOR ANY CLAIM, DAMAGES OR OTHER
 * LIABILITY, WHETHER IN AN ACTION OF CONTRACT, TORT OR OTHERWISE, ARISING FROM,
 * OUT OF OR IN CONNECTION WITH THE SOFTWARE OR THE USE OR OTHER DEALINGS IN
 * THE SOFTWARE.
 *
 */
'use strict';

var _ = require('underscore');
var colCache = require('./../utils/col-cache');
var utils = require('./../utils/utils');
var Enums = require('./enums');

// Cell requirements
//  Operate inside a worksheet
//  Store and retrieve a value with a range of types: text, number, date, hyperlink, reference, formula, etc.
//  Manage/use and manipulate cell format either as local to cell or inherited from column or row.

var Cell = module.exports = function(row, column, address) {
  if (!row || !column) {
    throw new Error('A Cell needs a Row');
  }

  //if (!(row instanceof Row)) {
  //  throw new Error('Expected row to be Row, was ' + typeof row);
  //}
  //if (!(column instanceof Column)) {
  //  throw new Error('Expected col to be Column, was ' + typeof column);
  //}

  this._row = row;
  this._column = column;

  colCache.validateAddress(address);
  this._address = address;

  this._value = Value.create(Cell.Types.Null, this);

  this.style = this._mergeStyle(row.style, column.style, {});

  this._mergeCount = 0;
};

Cell.Types = Enums.ValueType;

Cell.prototype = {

  get worksheet() {
    return this._row.worksheet;
  },
  get workbook() {
    return this._row.worksheet.workbook;
  },

  // help GC by removing cyclic (and other) references
  destroy: function() {
    delete this.style;
    delete this._value;
    delete this._row;
    delete this._column;
    delete this._address;
  },

  // =========================================================================
  // Styles stuff
  get numFmt() {
    return this.style.numFmt;
  },
  set numFmt(value) {
    return this.style.numFmt = value;
  },
  get font() {
    return this.style.font;
  },
  set font(value) {
    return this.style.font = value;
  },
  get alignment() {
    return this.style.alignment;
  },
  set alignment(value) {
    return this.style.alignment = value;
  },
  get border() {
    return this.style.border;
  },
  set border(value) {
    return this.style.border = value;
  },
  get fill() {
    return this.style.fill;
  },
  set fill(value) {
    return this.style.fill = value;
  },

  _mergeStyle: function(rowStyle, colStyle, style) {
    var numFmt = rowStyle && rowStyle.numFmt || colStyle && colStyle.numFmt;
    if (numFmt) style.numFmt = numFmt;

    var font = rowStyle && rowStyle.font || colStyle && colStyle.font;
    if (font) style.font = font;

    var alignment = rowStyle && rowStyle.alignment || colStyle && colStyle.alignment;
    if (alignment) style.alignment = alignment;

    var border = rowStyle && rowStyle.border || colStyle && colStyle.border;
    if (border) style.border = border;

    var fill = rowStyle && rowStyle.fill || colStyle && colStyle.fill;
    if (fill) style.fill = fill;

    return style;
  },

  // =========================================================================
  // return the address for this cell
  get address() {
    return this._address;
  },

  get row() {
    return this._row.number;
  },
  get col() {
    return this._column.number;
  },

  get $col$row() {
    return '$' + this._column.letter + '$' + this.row;
  },


  // =========================================================================
  // Value stuff

  get type() {
    return this._value.type;
  },

  get effectiveType() {
    return this._value.effectiveType;
  },

  toCsvString: function() {
    return this._value.toCsvString();
  },

  // =========================================================================
  // Merge stuff

  addMergeRef: function() {
    this._mergeCount++;
  },
  releaseMergeRef: function() {
    this._mergeCount--;
  },
  get isMerged() {
    return (this._mergeCount > 0) || (this.type == Cell.Types.Merge);
  },
  merge: function(master) {
    this._value.release();
    this._value = Value.create(Cell.Types.Merge, this, master);
    this.style = master.style;
  },
  unmerge: function() {
    if (this.type == Cell.Types.Merge) {
      this._value.release();
      this._value = Value.create(Cell.Types.Null, this);
      this.style = this._mergeStyle(this._row.style, this._column.style, {});
    }
  },
  isMergedTo: function(master) {
    if (this._value.type != Cell.Types.Merge) return false;
    return this._value.isMergedTo(master);
  },
  get master() {
    if (this.type === Cell.Types.Merge) return this._value.master;
    else return this; // an unmerged cell is its own master
  },

  get isHyperlink() {
    return this._value.type == Cell.Types.Hyperlink;
  },
  get hyperlink() {
    return this._value.hyperlink;
  },

  // return the value
  get value() {
    return this._value.value;
  },
  // set the value - can be number, string or raw
  set value(v) {
    // special case - merge cells set their master's value
    if (this.type === Cell.Types.Merge) {
      return this._value.master.value = v;
    }

    this._value.release();

    // assign value
    this._value = Value.create(Value.getType(v), this, v);
    return v;
  },
  get text() {
    return this._value.toString();
  } ,
  toString: function() {
    return this.text;
  },

  _upgradeToHyperlink: function(hyperlink) {
    // if this cell is a string, turn it into a Hyperlink
    if (this.type == Cell.Types.String) {
      this._value = Value.create(Cell.Types.Hyperlink, this, {
        text: this._value._value,
        hyperlink: hyperlink
      });
    }
  },

  // =========================================================================
  // Name stuff
  get fullAddress() {
    var worksheet = this._row.worksheet;
    return {
      sheetName: worksheet.name,
      address: this.address,
      row: this.row,
      col: this.col
    };
  },
  get name() {
    return this.names[0];
  },
  set name(value) {
    this.names = [value];
  },
  get names() {
    return this.workbook.definedNames.getNamesEx(this.fullAddress);
  },
  set names(value) {
    var self = this;
    var definedNames = this.workbook.definedNames;
    this.workbook.definedNames.removeAllNames(self.fullAddress);
    _.each(value, function(name) {
      definedNames.addEx(self.fullAddress, name);
    });
  },
  addName: function(name) {
    this.workbook.definedNames.addEx(this.fullAddress, name);
  },
  removeName: function(name) {
    this.workbook.definedNames.removeEx(this.fullAddress, name);
  },
  removeAllNames: function() {
    this.workbook.definedNames.removeAllNames(this.fullAddress);
  },

  // =========================================================================
  // Data Validation stuff
  get _dataValidations() {
    return this.worksheet.dataValidations;
  },

  get dataValidation() {
    return this._dataValidations.find(this.address)
  },

  set dataValidation(value) {
    return this._dataValidations.add(this.address, value);
  },


  // =========================================================================
  // Model stuff

  get model() {
    var model = this._value.model;
    model.style = this.style;
    return model;
  },
  set model(value) {
    this._value.release();
    this._value = Value.create(value.type, this);
    this._value.model = value;
    if (value.style) {
      this.style = value.style;
    } else {
      this.style = {};
    }
    return value;
  }
};

// =============================================================================
// Internal Value Types

var NullValue = function(cell) {
  this.model = {
    address: cell.address,
    type: Cell.Types.Null
  };
};
NullValue.prototype = {
  get value() {
    return null;
  },
  set value(value) {
    return value;
  },
  get type() {
    return Cell.Types.Null;
  },
  get effectiveType() {
    return Cell.Types.Null;
  },
  get address() {
    return this.model.address;
  },
  set address(value) {
    return this.model.address = value;
  },
  toCsvString: function() {
    return '';
  },
  release: function() {
  },
  toString: function() {
    return '';
  }
};

var NumberValue = function(cell, value) {
  this.model = {
    address: cell.address,
    type: Cell.Types.Number,
    value: value
  };
};
NumberValue.prototype = {
  get value() {
    return this.model.value;
  },
  set value(value) {
    return this.model.value = value;
  },
  get type() {
    return Cell.Types.Number;
  },
  get effectiveType() {
    return Cell.Types.Number;
  },
  get address() {
    return this.model.address;
  },
  set address(value) {
    return this.model.address = value;
  },
  toCsvString: function() {
    return '' + this.model.value;
  },
  release: function() {
  },
  toString: function() {
    return this.model.value.toString();
  }
};

var StringValue = function(cell, value) {
  this.model = {
    address: cell.address,
    type: Cell.Types.String,
    value: value
  };
};
StringValue.prototype = {
  get value() {
    return this.model.value;
  },
  set value(value) {
    return this.model.value = value;
  },
  get type() {
    return Cell.Types.String;
  },
  get effectiveType() {
    return Cell.Types.String;
  },
  get address() {
    return this.model.address;
  },
  set address(value) {
    return this.model.address = value;
  },
  toCsvString: function() {
    return '"' + this.model.value.replace(/"/g, '""') + '"';
  },
  release: function() {
  },
  toString: function() {
    return this.model.value;
  }
};

var RichTextValue = function(cell, value) {
  this.model = {
    address: cell.address,
    type: Cell.Types.String,
    value: value
  };
};
RichTextValue.prototype = {
  get value() {
    return this.model.value;
  },
  set value(value) {
    return this.model.value = value;
  },
  toString: function() {
    return this.model.value.richText.map(function(t) {
      return t.text;
    }).join('');
  },
  get type() {
    return Cell.Types.RichText;
  },
  get effectiveType() {
    return Cell.Types.RichText;
  },
  get address() {
    return this.model.address;
  },
  set address(value) {
    return this.model.address = value;
  },
  toCsvString: function() {
    return '"' + this.text.replace(/"/g, '""') + '"';
  },
  release: function() {
  }
};

var DateValue = function(cell, value) {
  this.model = {
    address: cell.address,
    type: Cell.Types.Date,
    value: value
  };
};
DateValue.prototype = {
  get value() {
    return this.model.value;
  },
  set value(value) {
    return this.model.value = value;
  },
  get type() {
    return Cell.Types.Date;
  },
  get effectiveType() {
    return Cell.Types.Date;
  },
  get address() {
    return this.model.address;
  },
  set address(value) {
    return this.model.address = value;
  },
  toCsvString: function() {
    return this.model.value.toISOString();
  },
  release: function() {
  },
  toString: function() {
    return this.model.value.toString();
  }
};

var HyperlinkValue = function(cell, value) {
  this.model = {
    address: cell.address,
    type: Cell.Types.Hyperlink,
    text: value ? value.text : undefined,
    hyperlink: value ? value.hyperlink : undefined
  };
};
HyperlinkValue.prototype = {
  get value() {
    return {
      text: this.model.text,
      hyperlink: this.model.hyperlink
    };
  },
  set value(value) {
    this.model.text = value.text;
    this.model.hyperlink = value.hyperlink;
    return value;
  },

  get text() {
    return this.model.text;
  },
  set text(value) {
    return this.model.text = value;
  },
  get hyperlink() {
    return this.model.hyperlink;
  },
  set hyperlink(value) {
    return this.model.hyperlink = value;
  },
  get type() {
    return Cell.Types.Hyperlink;
  },
  get effectiveType() {
    return Cell.Types.Hyperlink;
  },
  get address() {
    return this.model.address;
  },
  set address(value) {
    return this.model.address = value;
  },
  toCsvString: function() {
    return this.model.hyperlink;
  },
  release: function() {
  },
  toString: function() {
    return this.model.text;
  }
};

var MergeValue = function(cell, master) {
  this.model = {
    address: cell.address,
    type: Cell.Types.Merge,
    master: master ? master.address : undefined
  };
  this._master = master;
  if (master) {
    master.addMergeRef();
  }
};
MergeValue.prototype = {
  get value() {
    return this._master.value;
  },
  set value(value) {
    if (value instanceof Cell) {
      if (this._master) {
        this._master.releaseMergeRef();
      }
      value.addMergeRef();
      return this._master = value;
    } else {
      return this._master.value = value;
    }
  },

  isMergedTo: function(master) {
    return master === this._master;
  },
  get master() {
    return this._master;
  },
  get type() {
    return Cell.Types.Merge;
  },
  get effectiveType() {
    return this._master.effectiveType;
  },
  get address() {
    return this.model.address;
  },
  set address(value) {
    return this.model.address = value;
  },
  toCsvString: function() {
    return '';
  },
  release: function() {
    this._master.releaseMergeRef();
  },
  toString: function() {
    return this.value.toString();
  }
};

var FormulaValue = function(cell, value) {
  this.model = {
    address: cell.address,
    type: Cell.Types.Formula,
    formula: value ? value.formula : undefined,
    result: value ? value.result : undefined
  };
};
FormulaValue.prototype = {
  get value() {
    return {
      formula: this.model.formula,
      result: this.model.result
    };
  },
  set value(value) {
    this.model.formula = value.formula;
    this.model.result = value.result;
    return value;
  },
  validate: function(value) {
    switch (Value.getType(value)) {
      case Cell.Types.Null:
      case Cell.Types.String:
      case Cell.Types.Number:
      case Cell.Types.Date:
        break;
      case Cell.Types.Hyperlink:
      case Cell.Types.Formula:
      default:
        throw new Error('Cannot process that type of result value');
    }
  },
  get dependencies() {
    var ranges = this.formula.match(/([a-zA-Z0-9]+!)?[A-Z]{1,3}\d{1,4}:[A-Z]{1,3}\d{1,4}/g);
    var cells = this.formula.replace(/([a-zA-Z0-9]+!)?[A-Z]{1,3}\d{1,4}:[A-Z]{1,3}\d{1,4}/g, '')
      .match(/([a-zA-Z0-9]+!)?[A-Z]{1,3}\d{1,4}/g);
    return {
      ranges: ranges,
      cells: cells
    };
  },
  get formula() {
    return this.model.formula;
  },
  set formula(value) {
    return this.model.formula = value;
  },
  get result() {
    return this.model.result;
  },
  set result(value) {
    return this.model.result = value;
  },
  get type() {
    return Cell.Types.Formula;
  },
  get effectiveType() {
    var v = this.model.result;
    if ((v === null) || (v === undefined)) {
      return Enums.ValueType.Null;
    } else if ((v instanceof String) || (typeof v == 'string')) {
      return Enums.ValueType.String;
    } else if (typeof v == 'number') {
      return Enums.ValueType.Number;
    } else if (v instanceof Date) {
      return Enums.ValueType.Date;
    } else if (v.text && v.hyperlink) {
      return Enums.ValueType.Hyperlink;
    } else if (v.formula) {
      return Enums.ValueType.Formula;
    } else {
      return Enums.ValueType.Null;
    }
  },
  get address() {
    return this.model.address;
  },
  set address(value) {
    return this.model.address = value;
  },
  toCsvString: function() {
    return '' + (this.model.result || '');
  },
  release: function() {
  },
  toString: function() {
    return this.model.result ? this.model.result.toString() : '';
  }
};

var SharedStringValue = function(cell, value) {
  this.model = {
    address: cell.address,
    type: Cell.Types.SharedString,
    value: value
  };
};
SharedStringValue.prototype = {
  get value() {
    return this.model.value;
  },
  set value(value) {
    return this.model.value = value;
  },
  get type() {
    return Cell.Types.SharedString;
  },
  get effectiveType() {
    return Cell.Types.SharedString;
  },
  get address() {
    return this.model.address;
  },
  set address(value) {
    return this.model.address = value;
  },
  toCsvString: function() {
    return '' + this.model.value;
  },
  release: function() {
  },
  toString: function() {
    return this.model.value.toString();
  }
};

var JSONValue = function(cell, value) {
  this.model = {
    address: cell.address,
    type: Cell.Types.SharedString,
    value: value
  };
};
JSONValue.prototype = {
  get value() {
    return this.model.value;
  },
  set value(value) {
    return this.model.value = value;
  },
  get type() {
    return Cell.Types.SharedString;
  },
  get effectiveType() {
    return Cell.Types.SharedString;
  },
  get address() {
    return this.model.address;
  },
  set address(value) {
    return this.model.address = value;
  },
  toCsvString: function() {
    return '' + JSON.stringify(this.model.value);
  },
  release: function() {
  },
  toString: function() {
    return JSON.stringify(this.model.value);
  }
};

// Value is a place to hold common static Value type functions
var Value = {
  getType:  function(value) {
    if ((value === null) || (value === undefined)) {
      return Cell.Types.Null;
    } else if ((value instanceof String) || (typeof value === 'string')) {
      return Cell.Types.String;
    } else if (typeof value === 'number') {
      return Cell.Types.Number;
    } else if (value instanceof Date) {
      return Cell.Types.Date;
    } else if (value.text && value.hyperlink) {
      return Cell.Types.Hyperlink;
    } else if (value.formula) {
      return Cell.Types.Formula;
    } else if (value.richText) {
      return Cell.Types.RichText;
    } else if (value.sharedString) {
      return Cell.Types.SharedString;
    } else {
      return Cell.Types.JSON;
      //console.log('Error: value=' + value + ', type=' + typeof value)
<<<<<<< HEAD
      throw new Error('Could not understand type of value: ' +  JSON.stringify(value) + ' - typeof: ' + typeof value);
=======
      // throw new Error('I could not understand type of value: ' +  JSON.stringify(value) + ' - typeof: ' + typeof value);
>>>>>>> dd1d98d1
    }
  },

  // map valueType to constructor
  types: [
    {t:Cell.Types.Null, f:NullValue},
    {t:Cell.Types.Number, f:NumberValue},
    {t:Cell.Types.String, f:StringValue},
    {t:Cell.Types.Date, f:DateValue},
    {t:Cell.Types.Hyperlink, f:HyperlinkValue},
    {t:Cell.Types.Formula, f:FormulaValue},
    {t:Cell.Types.Merge, f:MergeValue},
    {t:Cell.Types.JSON, f:JSONValue},
    {t:Cell.Types.SharedString, f:SharedStringValue},
    {t:Cell.Types.RichText, f:RichTextValue}
  ].reduce(function(p,t){p[t.t]=t.f; return p;}, []),

  create: function(type, cell, value) {
    var t = this.types[type];
    if (!t) {
      throw new Error('Could not create Value of type ' + type);
    }
    return new t(cell, value);
  }
};<|MERGE_RESOLUTION|>--- conflicted
+++ resolved
@@ -790,11 +790,7 @@
     } else {
       return Cell.Types.JSON;
       //console.log('Error: value=' + value + ', type=' + typeof value)
-<<<<<<< HEAD
-      throw new Error('Could not understand type of value: ' +  JSON.stringify(value) + ' - typeof: ' + typeof value);
-=======
       // throw new Error('I could not understand type of value: ' +  JSON.stringify(value) + ' - typeof: ' + typeof value);
->>>>>>> dd1d98d1
     }
   },
 
