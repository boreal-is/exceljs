--- conflicted
+++ resolved
@@ -577,12 +577,8 @@
       if (Array.isArray(results[0])) {
         getResult = (row, col) => results[row - top][col - left];
       } else {
-<<<<<<< HEAD
-        getResult = (row, col) => results[((row - top) * (width)) + (col - left)];
-=======
         // eslint-disable-next-line no-mixed-operators
         getResult = (row, col) => results[(row - top) * width + (col - left)];
->>>>>>> 406c18d8
       }
     } else {
       getResult = () => undefined;
@@ -649,12 +645,7 @@
       };
       if (options && 'spinCount' in options) {
         // force spinCount to be integer >= 0
-<<<<<<< HEAD
-        // eslint-disable-next-line
-        options.spinCount = isFinite(options.spinCount) ? Math.round(Math.max(0, options.spinCount)) : 100000;
-=======
         options.spinCount = Number.isFinite(options.spinCount) ? Math.round(Math.max(0, options.spinCount)) : 100000;
->>>>>>> 406c18d8
       }
       if (password) {
         this.sheetProtection.algorithmName = 'SHA-512';
