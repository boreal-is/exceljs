/**
 * Copyright (c) 2014 Guyon Roche
 *
 * Permission is hereby granted, free of charge, to any person obtaining a copy
 * of this software and associated documentation files (the 'Software'), to deal
 * in the Software without restriction, including without limitation the rights
 * to use, copy, modify, merge, publish, distribute, sublicense, and/or sell
 * copies of the Software, and to permit persons to whom the Software is
 * furnished to do so, subject to the following conditions:
 *
 * The above copyright notice and this permission notice shall be included in
 * all copies or substantial portions of the Software.
 *
 * THE SOFTWARE IS PROVIDED 'AS IS', WITHOUT WARRANTY OF ANY KIND, EXPRESS OR
 * IMPLIED, INCLUDING BUT NOT LIMITED TO THE WARRANTIES OF MERCHANTABILITY,
 * FITNESS FOR A PARTICULAR PURPOSE AND NONINFRINGEMENT.  IN NO EVENT SHALL THE
 * AUTHORS OR COPYRIGHT HOLDERS BE LIABLE FOR ANY CLAIM, DAMAGES OR OTHER
 * LIABILITY, WHETHER IN AN ACTION OF CONTRACT, TORT OR OTHERWISE, ARISING FROM,
 * OUT OF OR IN CONNECTION WITH THE SOFTWARE OR THE USE OR OTHER DEALINGS IN
 * THE SOFTWARE.
 *
 */
'use strict';

var _ = require('underscore');

var utils = require('./../utils/utils');
var colCache = require('./../utils/col-cache');
var Range = require('./range');
var Row = require('./row');
var Column = require('./column');
var Enums = require('./enums');
var DataValidations = require('./data-validations');

// Worksheet requirements
//  Operate as sheet inside workbook or standalone
//  Load and Save from file and stream
//  Access/Add/Delete individual cells
//  Manage column widths and row heights

var Worksheet = module.exports = function(options) {
  options = options || {};

  // in a workbook, each sheet will have a number
  this.id = options.id;

  // and a name
  this.name = options.name || 'Sheet' + this.id;

  // rows allows access organised by row. Sparse array of arrays indexed by row-1, col
  // Note: _rows is zero based. Must subtract 1 to go from cell.row to index
  this._rows = [];

  // column definitions
  this._columns = null;

  // column keys (addRow convenience): key ==> this._collumns index
  this._keys = {};

  // keep record of all merges
  this._merges = {};

  this._workbook = options.workbook;

  // for tabColor, default row height, outline levels, etc
  this.properties = _.extend({}, {
    defaultRowHeight: 15,
    dyDescent: 55,
    outlineLevelCol: 0,
    outlineLevelRow: 0
  }, options.properties);
  
  // for all things printing
  this.pageSetup = _.extend({}, {
    margins: {left: 0.7, right: 0.7, top: 0.75, bottom: 0.75, header: 0.3, footer:  0.3 },
    orientation: 'portrait',
    horizontalDpi: 4294967295,
    verticalDpi: 4294967295,
    fitToPage: !!(options.pageSetup && ((options.pageSetup.fitToWidth || options.pageSetup.fitToHeight) && !options.pageSetup.scale)),
    pageOrder: 'downThenOver',
    blackAndWhite: false,
    draft: false,
    cellComments: 'None',
    errors: 'displayed',
    scale: 100,
    fitToWidth: 1,
    fitToHeight: 1,
    paperSize: undefined,
    showRowColHeaders: false,
    showGridLines: false,
    horizontalCentered: false,
    verticalCentered: false,
    rowBreaks: null,
    colBreaks: null
  }, options.pageSetup);

  this.dataValidations = new DataValidations();

  // for freezepanes, split, zoom, gridlines, etc
<<<<<<< HEAD
  this.views = options.views || [{state: 'normal'}];

  // TODO: Page Margins, etc
=======
  this.views = options.views || [];
>>>>>>> 9aaa0eda
};

Worksheet.prototype = {

  get workbook() {
    return this._workbook;
  },

  // when you're done with this worksheet, call this to remove from workbook
  destroy: function() {
    this._workbook._removeWorksheet(this);
  },

  // Get the bounding range of the cells in this worksheet
  get dimensions() {
    var dimensions = new Range();
    _.each(this._rows, function(row) {
      var rowDims = row.dimensions;
      if (rowDims) {
        dimensions.expand(row.number, rowDims.min, row.number, rowDims.max);
      }
    });
    return dimensions;
  },

  // =========================================================================
  // Columns

  // get the current columns array.
  get columns() {
    return this._columns;
  },

  // set the columns from an array of column definitions.
  // Note: any headers defined will overwrite existing values.
  set columns(value) {
    var self = this;

    // calculate max header row count
    this._headerRowCount = value.reduce(function(pv,cv) {
      var headerCount = cv.header ? 1 : (cv.headers ? cv.headers.length : 0);
      return Math.max(pv, headerCount)
    }, 0);

    // construct Column objects
    var count = 1;
    var _columns = this._columns = [];
    _.each(value, function(defn) {
      var column = new Column(self, count++, false);
      _columns.push(column);
      column.defn = defn;
    });
  },

  // get a single column by col number. If it doesn't exist, it and any gaps before it
  // are created.
  getColumn: function(c) {
    if (typeof c == 'string'){
      // if it matches a key'd column, return that
      var col = this._keys[c];
      if (col) return col;

      // otherise, assume letter
      c = colCache.l2n(c);
    }
    if (!this._columns) { this._columns = []; }
    if (c > this._columns.length) {
      var n = this._columns.length + 1;
      while (n <= c) {
        this._columns.push(new Column(this, n++));
      }
    }
    return this._columns[c-1];
  },

  // =========================================================================
  // Rows

  _commitRow: function() {
    // nop - allows streaming reader to fill a document
  },

  get _nextRow() {
    return this._rows.length + 1;
  },

  get lastRow() {
    if (this._rows.length) {
      return this._rows[this._rows.length-1];
    } else {
      return undefined;
    }
  },

  // find a row (if exists) by row number
  findRow: function(r) {
    return this._rows[r-1];
  },

  // get a row by row number.
  getRow: function(r) {
    var row = this._rows[r-1];
    if (!row) {
      row = this._rows[r-1] = new Row(this, r);
    }
    return row;
  },
  addRow: function(value) {
    var row = this.getRow(this._nextRow);
    row.values = value;
    return row;
  },
  addRows: function(value) {
    var self = this;
    value.forEach(function(row) {
      self.addRow(row);
    });
  },

  // iterate over every row in the worksheet, including maybe empty rows
  eachRow: function(options, iteratee) {
    if (!iteratee) {
      iteratee = options;
      options = undefined;
    }
    if (options && options.includeEmpty) {
      var n = this._rows.length;
      for (var i = 1; i <= n; i++) {
        iteratee(this.getRow(i), i);
      }
    } else {
      this._rows.forEach(function(row) {
        if (row.hasValues) {
          iteratee(row, row.number);
        }
      });
    }
  },

  // return all rows as sparse array
  getSheetValues: function() {
    var rows = [];
    this._rows.forEach(function(row) {
      rows[row.number] = row.values;
    });
    return rows;
  },

  // =========================================================================
  // Cells

  // returns the cell at [r,c] or address given by r. If not found, return undefined
  findCell: function(r, c) {
    var address = colCache.getAddress(r, c);
    var row = this._rows[address.row-1];
    return row ? row.findCell(address.col) : undefined;
  },

  // return the cell at [r,c] or address given by r. If not found, create a new one.
  getCell: function(r, c) {
    var address = colCache.getAddress(r, c);
    var row = this.getRow(address.row);
    return row._getCell(address);
  },

  // =========================================================================
  // Merge

  // convert the range defined by ['tl:br'], [tl,br] or [t,l,b,r] into a single 'merged' cell
  mergeCells: function() {
    var dimensions = new Range(Array.prototype.slice.call(arguments, 0)); // convert arguments into Array

    // check cells aren't already merged
    _.each(this._merges, function(merge) {
      if (merge.intersects(dimensions)) {
        throw new Error('Cannot merge alreay merged cells');
      }
    });

    // apply merge
    var master = this.getCell(dimensions.top, dimensions.left);
    for (var i = dimensions.top; i <= dimensions.bottom; i++) {
      for (var j = dimensions.left; j <= dimensions.right; j++) {
        // merge all but the master cell
        if ((i > dimensions.top) || (j > dimensions.left)) {
          this.getCell(i,j).merge(master);
        }
      }
    }

    // index merge
    this._merges[master.address] = dimensions;
  },
  _unMergeMaster: function(master) {
    // master is always top left of a rectangle
    var merge = this._merges[master.address];
    if (merge) {
      for (var i = merge.top; i <= merge.bottom; i++) {
        for (var j = merge.left; j <= merge.right; j++) {
          this.getCell(i,j).unmerge();
        }
      }
      delete this._merges[master.address];
    }
  },

  // scan the range defined by ['tl:br'], [tl,br] or [t,l,b,r] and if any cell is part of a merge,
  // un-merge the group. Note this function can affect multiple merges and merge-blocks are
  // atomic - either they're all merged or all un-merged.
  unMergeCells: function() {
    var dimensions = new Range(Array.prototype.slice.call(arguments, 0)); // convert arguments into Array

    // find any cells in that range and unmerge them
    for (var i = dimensions.top; i <= dimensions.bottom; i++) {
      for (var j = dimensions.left; j <= dimensions.right; j++) {
        var cell = this.findCell(i,j);
        if (cell) {
          if (cell.type === Enums.ValueType.Merge) {
            // this cell merges to another master
            this._unMergeMaster(cell.master);
          } else if (this._merges[cell.address]) {
            // this cell is a master
            this._unMergeMaster(cell);
          }
        }
      }
    }
  },
  // ===========================================================================
  // Deprecated
  get tabColor() {
    console.trace('worksheet.tabColor property is now deprecated. Please use worksheet.properties.tabColor');
    return this.properties.tabColor;
  },
  set tabColor(value) {
    console.trace('worksheet.tabColor property is now deprecated. Please use worksheet.properties.tabColor');
    return this.properties.tabColor = value;
  },

  // ===========================================================================
  // Model

  get model() {
    var model = {
      id: this.id,
      name: this.name,
      dataValidations: this.dataValidations.model,
      properties: this.properties.model,
      views: this.views
    };

    // TODO:  fitToPage, pageSetup and margins

    // =================================================
    // columns
    model.cols = Column.toModel(this.columns);

    // ==========================================================
    // Rows
    var rows = model.rows = [];
    var dimensions = model.dimensions = new Range();
    _.each(this._rows, function(row) {
      var rowModel = row.model;
      if (rowModel) {
        dimensions.expand(rowModel.number, rowModel.min, rowModel.number, rowModel.max);
        rows.push(rowModel);
      }
    });

    // ==========================================================
    // Merges
    model.merges = [];
    _.each(this._merges, function(merge) {
      model.merges.push(merge.range);
    });

    return model;
  },
  _parseRows: function(model) {
    var self = this;
    this._rows = [];
    _.each(model.rows, function(rowModel) {
      var row = new Row(self, rowModel.number);
      self._rows[row.number-1] = row;
      row.model = rowModel;
    });
  },
  _parseMergeCells: function(model) {
    var self = this;
    _.each(model.mergeCells, function(merge) {
      self.mergeCells(merge);
    });
  },
  set model(value) {
    this.name = value.name;
    this._columns = Column.fromModel(this, value.cols);
    this._parseRows(value);

    this._parseMergeCells(value);
    this.dataValidations = new DataValidations(value.dataValidations);
    this.properties.model = value.properties;
    this.views = value.views;
  }
};<|MERGE_RESOLUTION|>--- conflicted
+++ resolved
@@ -97,13 +97,7 @@
   this.dataValidations = new DataValidations();
 
   // for freezepanes, split, zoom, gridlines, etc
-<<<<<<< HEAD
-  this.views = options.views || [{state: 'normal'}];
-
-  // TODO: Page Margins, etc
-=======
   this.views = options.views || [];
->>>>>>> 9aaa0eda
 };
 
 Worksheet.prototype = {
@@ -351,11 +345,10 @@
       id: this.id,
       name: this.name,
       dataValidations: this.dataValidations.model,
-      properties: this.properties.model,
+      properties: this.properties,
+      pageSetup: this.pageSetup,
       views: this.views
     };
-
-    // TODO:  fitToPage, pageSetup and margins
 
     // =================================================
     // columns
@@ -404,7 +397,8 @@
 
     this._parseMergeCells(value);
     this.dataValidations = new DataValidations(value.dataValidations);
-    this.properties.model = value.properties;
+    this.properties = value.properties;
+    this.pageSetup = value.pageSetup;
     this.views = value.views;
   }
 };