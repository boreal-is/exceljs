/* eslint-disable no-console */
const ExcelJS = require('./lib/exceljs.nodejs.js');

const runs = 3;

(async () => {
  try {
    await runProfiling('huge xlsx file streams', () => {
      return new Promise((resolve, reject) => {
        // Data taken from http://eforexcel.com/wp/downloads-18-sample-csv-files-data-sets-for-testing-sales/
<<<<<<< HEAD
        const stream = fs.createReadStream(path.join(__dirname, 'spec/integration/data/huge.xlsx'));

        const wb = new ExcelJS.stream.xlsx.WorkbookReader();
        const options = {
          entries: 'emit',
          sharedStrings: 'cache',
          worksheets: 'emit',
        };
        wb.read(stream, options);

=======
        const wb = new ExcelJS.stream.xlsx.WorkbookReader();
        const options = {
          entries: 'emit',
          sharedStrings: 'cache',
          worksheets: 'emit',
        };
        wb.read('./spec/integration/data/huge.xlsx', options);

>>>>>>> b3d6a00c
        let worksheetCount = 0;
        let rowCount = 0;
        wb.on('worksheet', worksheet => {
          worksheetCount += 1;
          console.log(`Reading worksheet ${worksheetCount}`);
          worksheet.on('row', () => {
            rowCount += 1;
            if (rowCount % 50000 === 0) console.log(`Reading row ${rowCount}`);
          });
        });

        wb.on('end', () => {
          console.log(`Processed ${worksheetCount} worksheets and ${rowCount} rows`);
          resolve();
        });
        wb.on('error', reject);
      });
    });
<<<<<<< HEAD

    await runProfiling('huge xlsx file async iteration', async () => {
      // Data taken from http://eforexcel.com/wp/downloads-18-sample-csv-files-data-sets-for-testing-sales/
      const stream = fs.createReadStream(path.join(__dirname, 'spec/integration/data/huge.xlsx'));
      const wb = new ExcelJS.stream.xlsx.WorkbookReader();
      const options = {
        entries: 'emit',
        sharedStrings: 'cache',
        worksheets: 'emit',
      };

      let worksheetCount = 0;
      let rowCount = 0;
      for await (const {eventType, value, entry} of wb.parse(stream, options)) {
        if (eventType === 'worksheet') {
          worksheetCount += 1;
          console.log(`Reading worksheet ${worksheetCount}`);
          for await (const events of value.parse(entry, options)) {
            for (const event of events) {
              if (event.eventType === 'row') {
                rowCount += 1;
                if (rowCount % 50000 === 0) console.log(`Reading row ${rowCount}`);
              }
            }
          }
        }
      }

      console.log(`Processed ${worksheetCount} worksheets and ${rowCount} rows`);
    });
=======
>>>>>>> b3d6a00c
  } catch (err) {
    console.error(err);
  }
})();

async function runProfiling(name, run) {
  console.log('');
  console.log('####################################################');
  console.log(`WARMUP: Current memory usage: ${currentMemoryUsage({runGarbageCollector: true})} MB`);
  console.log(`WARMUP: ${name} profiling started`);
  const warmupStartTime = Date.now();
  await run();
  console.log(`WARMUP: ${name} profiling finished in ${Date.now() - warmupStartTime}ms`);
  console.log(`WARMUP: Current memory usage (before GC): ${currentMemoryUsage({runGarbageCollector: false})} MB`);
  console.log(`WARMUP: Current memory usage (after GC): ${currentMemoryUsage({runGarbageCollector: true})} MB`);

  for (let i = 1; i <= runs; i += 1) {
    console.log('');
    console.log('####################################################');
    console.log(`RUN ${i}: ${name} profiling started`);
    const startTime = Date.now();
    await run(); // eslint-disable-line no-await-in-loop
    console.log(`RUN ${i}: ${name} profiling finished in ${Date.now() - startTime}ms`);
    console.log(`RUN ${i}: Current memory usage (before GC): ${currentMemoryUsage({runGarbageCollector: false})} MB`);
    console.log(`RUN ${i}: Current memory usage (after GC): ${currentMemoryUsage({runGarbageCollector: true})} MB`);
  }
}

function currentMemoryUsage({runGarbageCollector}) {
  if (runGarbageCollector) global.gc();
  return Math.round((process.memoryUsage().heapUsed / 1024 / 1024) * 100) / 100;
}<|MERGE_RESOLUTION|>--- conflicted
+++ resolved
@@ -8,18 +8,6 @@
     await runProfiling('huge xlsx file streams', () => {
       return new Promise((resolve, reject) => {
         // Data taken from http://eforexcel.com/wp/downloads-18-sample-csv-files-data-sets-for-testing-sales/
-<<<<<<< HEAD
-        const stream = fs.createReadStream(path.join(__dirname, 'spec/integration/data/huge.xlsx'));
-
-        const wb = new ExcelJS.stream.xlsx.WorkbookReader();
-        const options = {
-          entries: 'emit',
-          sharedStrings: 'cache',
-          worksheets: 'emit',
-        };
-        wb.read(stream, options);
-
-=======
         const wb = new ExcelJS.stream.xlsx.WorkbookReader();
         const options = {
           entries: 'emit',
@@ -28,7 +16,6 @@
         };
         wb.read('./spec/integration/data/huge.xlsx', options);
 
->>>>>>> b3d6a00c
         let worksheetCount = 0;
         let rowCount = 0;
         wb.on('worksheet', worksheet => {
@@ -47,11 +34,9 @@
         wb.on('error', reject);
       });
     });
-<<<<<<< HEAD
 
     await runProfiling('huge xlsx file async iteration', async () => {
       // Data taken from http://eforexcel.com/wp/downloads-18-sample-csv-files-data-sets-for-testing-sales/
-      const stream = fs.createReadStream(path.join(__dirname, 'spec/integration/data/huge.xlsx'));
       const wb = new ExcelJS.stream.xlsx.WorkbookReader();
       const options = {
         entries: 'emit',
@@ -61,7 +46,7 @@
 
       let worksheetCount = 0;
       let rowCount = 0;
-      for await (const {eventType, value, entry} of wb.parse(stream, options)) {
+      for await (const {eventType, value, entry} of wb.parse('spec/integration/data/huge.xlsx', options)) {
         if (eventType === 'worksheet') {
           worksheetCount += 1;
           console.log(`Reading worksheet ${worksheetCount}`);
@@ -78,8 +63,6 @@
 
       console.log(`Processed ${worksheetCount} worksheets and ${rowCount} rows`);
     });
-=======
->>>>>>> b3d6a00c
   } catch (err) {
     console.error(err);
   }
