name: ExcelJS

on:
  push:
    branches: [ master ]
  pull_request:
    branches: [ '**' ]

jobs:
  test:
    name: Node v${{ matrix.node-version }} on ${{ matrix.os }}
    strategy:
      fail-fast: false
      matrix:
        # https://github.com/actions/setup-node/issues/27
<<<<<<< HEAD
        node-version: [10.x, 12.x, 14.x, 15.x]
=======
        node-version: [8.17.0, 10.x, 12.x, 14.x, 16.x, 17.x]
>>>>>>> 0f6d7657
        os: [ubuntu-latest, macOS-latest, windows-latest]
    runs-on: ${{ matrix.os }}

    steps:
      - name: Set git config
        shell: bash
        run: |
          git config --global core.autocrlf false
          git config --global core.symlinks true
        if: runner.os == 'Windows'
      - uses: actions/checkout@v2
      - name: Use Node.js ${{ matrix.node-version }}
        uses: actions/setup-node@v2
        with:
          node-version: ${{ matrix.node-version }}
      - name: Create the npm cache directory
        run: mkdir npm-cache && npm config set cache ./npm-cache --global
      - name: Cache node modules
        uses: actions/cache@v2
        with:
          path: ./npm-cache
          key: v1-${{ runner.os }}-node-${{ matrix.node-version }}-npm-${{ hashFiles('**/package.json') }}
          restore-keys: |
            v1-${{ runner.os }}-node-${{ matrix.node-version }}-npm-
      - run: npm install
      - run: npm test
        env:
          CI: true

  benchmark:
    name: Measure performance impact of changes
    runs-on: ubuntu-latest

    steps:
      - uses: actions/checkout@v2
      - uses: actions/setup-node@v2
        with:
          node-version: 12.x
      - name: Create the npm cache directory
        run: mkdir npm-cache && npm config set cache ./npm-cache --global
      - name: Cache node modules
        uses: actions/cache@v2
        with:
          path: ./npm-cache
          key: v1-npm-${{ hashFiles('**/package.json') }}
          restore-keys: |
            v1-npm-
      - run: npm install
      - run: npm run benchmark
        env:
          CI: true

  typescript:
    name: Ensure typescript compatibility
    runs-on: ubuntu-latest

    steps:
      - uses: actions/checkout@v2
      - uses: actions/setup-node@v2
        with:
          node-version: 12.x
      - name: Create the npm cache directory
        run: mkdir npm-cache && npm config set cache ./npm-cache --global
      - name: Cache node modules
        uses: actions/cache@v2
        with:
          path: ./npm-cache
          key: v1-npm-${{ hashFiles('**/package.json') }}
          restore-keys: |
            v1-npm-
      - run: npm install
      - run: npm install typescript
      - run: tsc index.d.ts
        env:
          CI: true<|MERGE_RESOLUTION|>--- conflicted
+++ resolved
@@ -13,11 +13,7 @@
       fail-fast: false
       matrix:
         # https://github.com/actions/setup-node/issues/27
-<<<<<<< HEAD
-        node-version: [10.x, 12.x, 14.x, 15.x]
-=======
         node-version: [8.17.0, 10.x, 12.x, 14.x, 16.x, 17.x]
->>>>>>> 0f6d7657
         os: [ubuntu-latest, macOS-latest, windows-latest]
     runs-on: ${{ matrix.os }}
 
