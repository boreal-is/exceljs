--- conflicted
+++ resolved
@@ -14,11 +14,7 @@
 var stopwatch = new HrStopwatch();
 stopwatch.start();
 wb.xlsx.writeFile(filename)
-<<<<<<< HEAD
-  .then(function () {
-=======
   .then(function() {
->>>>>>> 1d427245
     var micros = stopwatch.microseconds;
     console.log('Done.');
     console.log('Time taken:', micros)
